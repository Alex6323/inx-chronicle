// Copyright 2022 IOTA Stiftung
// SPDX-License-Identifier: Apache-2.0

//! TODO

/// Module containing the API.
#[cfg(feature = "api")]
mod api;
mod cli;
#[cfg(all(feature = "stardust", feature = "inx"))]
mod collector;
mod config;
<<<<<<< HEAD
#[cfg(feature = "inx")]
mod inx;
mod launcher;

use std::error::Error;

use chronicle::runtime::{scope::RuntimeScope, Runtime};
use launcher::Launcher;
=======
#[cfg(feature = "metrics")]
mod metrics;
#[cfg(all(feature = "stardust", feature = "inx"))]
mod stardust_inx;

use std::error::Error;

use async_trait::async_trait;
use chronicle::{
    db::MongoDb,
    runtime::{spawn_task, Actor, ActorContext, ActorError, HandleEvent, Report, Runtime, RuntimeError, RuntimeScope},
};
use clap::Parser;
use cli::CliArgs;
#[cfg(all(feature = "stardust", feature = "inx"))]
use collector::{Collector, CollectorError};
use config::{ChronicleConfig, ConfigError};
use thiserror::Error;

#[cfg(feature = "api")]
use self::api::ApiWorker;
#[cfg(all(feature = "stardust", feature = "inx"))]
use self::stardust_inx::{StardustInxWorker, StardustInxWorkerError};

#[derive(Debug, Error)]
pub enum LauncherError {
    #[error(transparent)]
    Config(#[from] ConfigError),
    #[error(transparent)]
    MongoDb(#[from] mongodb::error::Error),
    #[error(transparent)]
    Runtime(#[from] RuntimeError),
}

#[derive(Debug)]
/// Supervisor actor
pub struct Launcher;

#[async_trait]
impl Actor for Launcher {
    type State = ChronicleConfig;
    type Error = LauncherError;

    async fn init(&mut self, cx: &mut ActorContext<Self>) -> Result<Self::State, Self::Error> {
        let cli_args = CliArgs::parse();
        let mut config = match &cli_args.config {
            Some(path) => config::ChronicleConfig::from_file(path)?,
            None => {
                if let Ok(path) = std::env::var("CONFIG_PATH") {
                    ChronicleConfig::from_file(path)?
                } else {
                    ChronicleConfig::default()
                }
            }
        };
        config.apply_cli_args(cli_args);

        let db = MongoDb::connect(&config.mongodb).await?;

        if let Some(node_status) = db.status().await? {
            log::info!("{:?}", node_status);
        } else {
            log::info!("No node status has been found in the database, it seems like the database is empty.");
        };

        #[cfg(all(feature = "stardust", feature = "inx"))]
        cx.spawn_child(Collector::new(db.clone(), config.collector.clone()))
            .await;

        #[cfg(all(feature = "stardust", feature = "inx"))]
        cx.spawn_child(StardustInxWorker::new(config.inx.clone())).await;

        #[cfg(feature = "api")]
        cx.spawn_child(ApiWorker::new(db, config.api.clone())).await;

        #[cfg(feature = "metrics")]
        cx.spawn_child(metrics::MetricsWorker::new(config.metrics.clone()))
            .await;

        Ok(config)
    }
}

#[cfg(all(feature = "stardust", feature = "inx"))]
#[async_trait]
impl HandleEvent<Report<Collector>> for Launcher {
    async fn handle_event(
        &mut self,
        cx: &mut ActorContext<Self>,
        event: Report<Collector>,
        config: &mut Self::State,
    ) -> Result<(), Self::Error> {
        match event {
            Report::Success(_) => {
                cx.shutdown();
            }
            Report::Error(report) => match &report.error {
                ActorError::Result(e) => match e {
                    CollectorError::MongoDb(e) => match e.kind.as_ref() {
                        // Only a few possible errors we could potentially recover from
                        mongodb::error::ErrorKind::Io(_)
                        | mongodb::error::ErrorKind::ServerSelection { message: _, .. } => {
                            let db = MongoDb::connect(&config.mongodb).await?;
                            cx.spawn_child(Collector::new(db, config.collector.clone())).await;
                        }
                        _ => {
                            cx.shutdown();
                        }
                    },
                    _ => {
                        cx.shutdown();
                    }
                },
                ActorError::Panic | ActorError::Aborted => {
                    cx.shutdown();
                }
            },
        }
        Ok(())
    }
}

#[cfg(all(feature = "stardust", feature = "inx"))]
#[async_trait]
impl HandleEvent<Report<StardustInxWorker>> for Launcher {
    async fn handle_event(
        &mut self,
        cx: &mut ActorContext<Self>,
        event: Report<StardustInxWorker>,
        config: &mut Self::State,
    ) -> Result<(), Self::Error> {
        match &event {
            Report::Success(_) => {
                cx.shutdown();
            }
            Report::Error(e) => match &e.error {
                ActorError::Result(e) => match e {
                    StardustInxWorkerError::ConnectionError(_) => {
                        let wait_interval = config.inx.connection_retry_interval;
                        log::info!("Retrying INX connection in {} seconds.", wait_interval.as_secs_f32());
                        cx.delay(
                            chronicle::runtime::SpawnActor::new(StardustInxWorker::new(config.inx.clone())),
                            wait_interval,
                        )?;
                    }
                    StardustInxWorkerError::InvalidAddress(_) => {
                        cx.shutdown();
                    }
                    StardustInxWorkerError::ParsingAddressFailed(_) => {
                        cx.shutdown();
                    }
                    // TODO: This is stupid, but we can't use the ErrorKind enum so :shrug:
                    StardustInxWorkerError::TransportFailed(e) => match e.to_string().as_ref() {
                        "transport error" => {
                            cx.spawn_child(StardustInxWorker::new(config.inx.clone())).await;
                        }
                        _ => {
                            cx.shutdown();
                        }
                    },
                    StardustInxWorkerError::Read(_) => {
                        cx.shutdown();
                    }
                    StardustInxWorkerError::Runtime(_) => {
                        cx.shutdown();
                    }
                    StardustInxWorkerError::ListenerError(_) => {
                        cx.shutdown();
                    }
                    StardustInxWorkerError::MissingCollector => {
                        cx.delay(
                            chronicle::runtime::SpawnActor::new(StardustInxWorker::new(config.inx.clone())),
                            None,
                        )?;
                    }
                    StardustInxWorkerError::FailedToAnswerRequest => {
                        cx.shutdown();
                    }
                },
                ActorError::Panic | ActorError::Aborted => {
                    cx.shutdown();
                }
            },
        }
        Ok(())
    }
}

#[cfg(feature = "api")]
#[async_trait]
impl HandleEvent<Report<ApiWorker>> for Launcher {
    async fn handle_event(
        &mut self,
        cx: &mut ActorContext<Self>,
        event: Report<ApiWorker>,
        config: &mut Self::State,
    ) -> Result<(), Self::Error> {
        match event {
            Report::Success(_) => {
                cx.shutdown();
            }
            Report::Error(e) => match e.error {
                ActorError::Result(_) => {
                    let db = MongoDb::connect(&config.mongodb).await?;
                    cx.spawn_child(ApiWorker::new(db, config.api.clone())).await;
                }
                ActorError::Panic | ActorError::Aborted => {
                    cx.shutdown();
                }
            },
        }
        Ok(())
    }
}
>>>>>>> ea77593b

#[cfg(feature = "metrics")]
#[async_trait]
impl HandleEvent<Report<metrics::MetricsWorker>> for Launcher {
    async fn handle_event(
        &mut self,
        cx: &mut ActorContext<Self>,
        event: Report<metrics::MetricsWorker>,
        config: &mut Self::State,
    ) -> Result<(), Self::Error> {
        match event {
            Report::Success(_) => {
                cx.shutdown();
            }
            Report::Error(e) => match e.error {
                ActorError::Result(_) => {
                    cx.spawn_child(metrics::MetricsWorker::new(config.metrics.clone()))
                        .await;
                }
                ActorError::Panic | ActorError::Aborted => {
                    cx.shutdown();
                }
            },
        }

        Ok(())
    }
}

#[tokio::main]
async fn main() {
    dotenv::dotenv().ok();
    env_logger::init();
    #[cfg(all(tokio_unstable, feature = "console"))]
    console_subscriber::init();

    std::panic::set_hook(Box::new(|p| {
        log::error!("{}", p);
    }));

    if let Err(e) = Runtime::launch(startup).await {
        log::error!("{}", e);
    }
}

async fn startup(scope: &mut RuntimeScope) -> Result<(), Box<dyn Error + Send + Sync>> {
    let launcher_addr = scope.spawn_actor_unsupervised(Launcher::default()).await;

    spawn_task("ctrl-c listener", async move {
        tokio::signal::ctrl_c().await.ok();
        launcher_addr.shutdown();
    });

    Ok(())
}<|MERGE_RESOLUTION|>--- conflicted
+++ resolved
@@ -10,16 +10,7 @@
 #[cfg(all(feature = "stardust", feature = "inx"))]
 mod collector;
 mod config;
-<<<<<<< HEAD
-#[cfg(feature = "inx")]
-mod inx;
 mod launcher;
-
-use std::error::Error;
-
-use chronicle::runtime::{scope::RuntimeScope, Runtime};
-use launcher::Launcher;
-=======
 #[cfg(feature = "metrics")]
 mod metrics;
 #[cfg(all(feature = "stardust", feature = "inx"))]
@@ -27,242 +18,8 @@
 
 use std::error::Error;
 
-use async_trait::async_trait;
-use chronicle::{
-    db::MongoDb,
-    runtime::{spawn_task, Actor, ActorContext, ActorError, HandleEvent, Report, Runtime, RuntimeError, RuntimeScope},
-};
-use clap::Parser;
-use cli::CliArgs;
-#[cfg(all(feature = "stardust", feature = "inx"))]
-use collector::{Collector, CollectorError};
-use config::{ChronicleConfig, ConfigError};
-use thiserror::Error;
-
-#[cfg(feature = "api")]
-use self::api::ApiWorker;
-#[cfg(all(feature = "stardust", feature = "inx"))]
-use self::stardust_inx::{StardustInxWorker, StardustInxWorkerError};
-
-#[derive(Debug, Error)]
-pub enum LauncherError {
-    #[error(transparent)]
-    Config(#[from] ConfigError),
-    #[error(transparent)]
-    MongoDb(#[from] mongodb::error::Error),
-    #[error(transparent)]
-    Runtime(#[from] RuntimeError),
-}
-
-#[derive(Debug)]
-/// Supervisor actor
-pub struct Launcher;
-
-#[async_trait]
-impl Actor for Launcher {
-    type State = ChronicleConfig;
-    type Error = LauncherError;
-
-    async fn init(&mut self, cx: &mut ActorContext<Self>) -> Result<Self::State, Self::Error> {
-        let cli_args = CliArgs::parse();
-        let mut config = match &cli_args.config {
-            Some(path) => config::ChronicleConfig::from_file(path)?,
-            None => {
-                if let Ok(path) = std::env::var("CONFIG_PATH") {
-                    ChronicleConfig::from_file(path)?
-                } else {
-                    ChronicleConfig::default()
-                }
-            }
-        };
-        config.apply_cli_args(cli_args);
-
-        let db = MongoDb::connect(&config.mongodb).await?;
-
-        if let Some(node_status) = db.status().await? {
-            log::info!("{:?}", node_status);
-        } else {
-            log::info!("No node status has been found in the database, it seems like the database is empty.");
-        };
-
-        #[cfg(all(feature = "stardust", feature = "inx"))]
-        cx.spawn_child(Collector::new(db.clone(), config.collector.clone()))
-            .await;
-
-        #[cfg(all(feature = "stardust", feature = "inx"))]
-        cx.spawn_child(StardustInxWorker::new(config.inx.clone())).await;
-
-        #[cfg(feature = "api")]
-        cx.spawn_child(ApiWorker::new(db, config.api.clone())).await;
-
-        #[cfg(feature = "metrics")]
-        cx.spawn_child(metrics::MetricsWorker::new(config.metrics.clone()))
-            .await;
-
-        Ok(config)
-    }
-}
-
-#[cfg(all(feature = "stardust", feature = "inx"))]
-#[async_trait]
-impl HandleEvent<Report<Collector>> for Launcher {
-    async fn handle_event(
-        &mut self,
-        cx: &mut ActorContext<Self>,
-        event: Report<Collector>,
-        config: &mut Self::State,
-    ) -> Result<(), Self::Error> {
-        match event {
-            Report::Success(_) => {
-                cx.shutdown();
-            }
-            Report::Error(report) => match &report.error {
-                ActorError::Result(e) => match e {
-                    CollectorError::MongoDb(e) => match e.kind.as_ref() {
-                        // Only a few possible errors we could potentially recover from
-                        mongodb::error::ErrorKind::Io(_)
-                        | mongodb::error::ErrorKind::ServerSelection { message: _, .. } => {
-                            let db = MongoDb::connect(&config.mongodb).await?;
-                            cx.spawn_child(Collector::new(db, config.collector.clone())).await;
-                        }
-                        _ => {
-                            cx.shutdown();
-                        }
-                    },
-                    _ => {
-                        cx.shutdown();
-                    }
-                },
-                ActorError::Panic | ActorError::Aborted => {
-                    cx.shutdown();
-                }
-            },
-        }
-        Ok(())
-    }
-}
-
-#[cfg(all(feature = "stardust", feature = "inx"))]
-#[async_trait]
-impl HandleEvent<Report<StardustInxWorker>> for Launcher {
-    async fn handle_event(
-        &mut self,
-        cx: &mut ActorContext<Self>,
-        event: Report<StardustInxWorker>,
-        config: &mut Self::State,
-    ) -> Result<(), Self::Error> {
-        match &event {
-            Report::Success(_) => {
-                cx.shutdown();
-            }
-            Report::Error(e) => match &e.error {
-                ActorError::Result(e) => match e {
-                    StardustInxWorkerError::ConnectionError(_) => {
-                        let wait_interval = config.inx.connection_retry_interval;
-                        log::info!("Retrying INX connection in {} seconds.", wait_interval.as_secs_f32());
-                        cx.delay(
-                            chronicle::runtime::SpawnActor::new(StardustInxWorker::new(config.inx.clone())),
-                            wait_interval,
-                        )?;
-                    }
-                    StardustInxWorkerError::InvalidAddress(_) => {
-                        cx.shutdown();
-                    }
-                    StardustInxWorkerError::ParsingAddressFailed(_) => {
-                        cx.shutdown();
-                    }
-                    // TODO: This is stupid, but we can't use the ErrorKind enum so :shrug:
-                    StardustInxWorkerError::TransportFailed(e) => match e.to_string().as_ref() {
-                        "transport error" => {
-                            cx.spawn_child(StardustInxWorker::new(config.inx.clone())).await;
-                        }
-                        _ => {
-                            cx.shutdown();
-                        }
-                    },
-                    StardustInxWorkerError::Read(_) => {
-                        cx.shutdown();
-                    }
-                    StardustInxWorkerError::Runtime(_) => {
-                        cx.shutdown();
-                    }
-                    StardustInxWorkerError::ListenerError(_) => {
-                        cx.shutdown();
-                    }
-                    StardustInxWorkerError::MissingCollector => {
-                        cx.delay(
-                            chronicle::runtime::SpawnActor::new(StardustInxWorker::new(config.inx.clone())),
-                            None,
-                        )?;
-                    }
-                    StardustInxWorkerError::FailedToAnswerRequest => {
-                        cx.shutdown();
-                    }
-                },
-                ActorError::Panic | ActorError::Aborted => {
-                    cx.shutdown();
-                }
-            },
-        }
-        Ok(())
-    }
-}
-
-#[cfg(feature = "api")]
-#[async_trait]
-impl HandleEvent<Report<ApiWorker>> for Launcher {
-    async fn handle_event(
-        &mut self,
-        cx: &mut ActorContext<Self>,
-        event: Report<ApiWorker>,
-        config: &mut Self::State,
-    ) -> Result<(), Self::Error> {
-        match event {
-            Report::Success(_) => {
-                cx.shutdown();
-            }
-            Report::Error(e) => match e.error {
-                ActorError::Result(_) => {
-                    let db = MongoDb::connect(&config.mongodb).await?;
-                    cx.spawn_child(ApiWorker::new(db, config.api.clone())).await;
-                }
-                ActorError::Panic | ActorError::Aborted => {
-                    cx.shutdown();
-                }
-            },
-        }
-        Ok(())
-    }
-}
->>>>>>> ea77593b
-
-#[cfg(feature = "metrics")]
-#[async_trait]
-impl HandleEvent<Report<metrics::MetricsWorker>> for Launcher {
-    async fn handle_event(
-        &mut self,
-        cx: &mut ActorContext<Self>,
-        event: Report<metrics::MetricsWorker>,
-        config: &mut Self::State,
-    ) -> Result<(), Self::Error> {
-        match event {
-            Report::Success(_) => {
-                cx.shutdown();
-            }
-            Report::Error(e) => match e.error {
-                ActorError::Result(_) => {
-                    cx.spawn_child(metrics::MetricsWorker::new(config.metrics.clone()))
-                        .await;
-                }
-                ActorError::Panic | ActorError::Aborted => {
-                    cx.shutdown();
-                }
-            },
-        }
-
-        Ok(())
-    }
-}
+use chronicle::runtime::{spawn_task, Runtime, RuntimeScope};
+use launcher::Launcher;
 
 #[tokio::main]
 async fn main() {
@@ -281,7 +38,7 @@
 }
 
 async fn startup(scope: &mut RuntimeScope) -> Result<(), Box<dyn Error + Send + Sync>> {
-    let launcher_addr = scope.spawn_actor_unsupervised(Launcher::default()).await;
+    let launcher_addr = scope.spawn_actor_unsupervised(Launcher).await;
 
     spawn_task("ctrl-c listener", async move {
         tokio::signal::ctrl_c().await.ok();
