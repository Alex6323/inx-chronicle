// Copyright 2022 IOTA Stiftung
// SPDX-License-Identifier: Apache-2.0

mod cone_stream;
mod config;
mod error;
mod ledger_update_stream;
mod syncer;
mod treasury_update_stream;

use async_trait::async_trait;
use chronicle::{
    db::MongoDb,
    runtime::{Actor, ActorContext, ActorError, ConfigureActor, HandleEvent, Report, Sender},
    types::tangle::MilestoneIndex,
};
pub use config::InxConfig;
pub use error::InxError;
use inx::{
    client::InxClient,
    proto::NoParams,
    tonic::{Channel, Code},
    NodeStatus,
};
pub use ledger_update_stream::LedgerUpdateStream;
<<<<<<< HEAD
pub use treasury_update_stream::TreasuryUpdateStream;
=======
>>>>>>> f5606cbd

use self::syncer::{SyncNext, Syncer};

pub struct InxWorker {
    db: MongoDb,
    config: InxConfig,
}

impl InxWorker {
    /// Creates an [`InxClient`] by connecting to the endpoint specified in `inx_config`.
    pub fn new(db: &MongoDb, inx_config: &InxConfig) -> Self {
        Self {
            db: db.clone(),
            config: inx_config.clone(),
        }
    }

    pub async fn connect(inx_config: &InxConfig) -> Result<InxClient<Channel>, InxError> {
        let url = url::Url::parse(&inx_config.connect_url)?;

        if url.scheme() != "http" {
            return Err(InxError::InvalidAddress(inx_config.connect_url.clone()));
        }

        InxClient::connect(inx_config.connect_url.clone())
            .await
            .map_err(|_| InxError::ConnectionError)
    }

    async fn spawn_syncer(
        &self,
        cx: &mut ActorContext<Self>,
        inx_client: &mut InxClient<Channel>,
    ) -> Result<MilestoneIndex, InxError> {
        // Request the node status so we can get the pruning index and latest confirmed milestone
        let node_status = NodeStatus::try_from(inx_client.read_node_status(NoParams {}).await?.into_inner())
            .map_err(InxError::InxTypeConversion)?;

        log::debug!(
            "The node has a pruning index of `{}` and a latest confirmed milestone index of `{}`.",
            node_status.tangle_pruning_index,
            node_status.confirmed_milestone.milestone_info.milestone_index
        );

        let node_config = inx_client.read_node_configuration(NoParams {}).await?.into_inner();

        let network_name = node_config.protocol_parameters.unwrap().network_name;

        log::debug!("Connected to network {}.", network_name);

        if let Some(prev_network_name) = self.db.get_network_name().await? {
            if prev_network_name != network_name {
                return Err(InxError::NetworkChanged(prev_network_name, network_name));
            }
        } else {
            log::info!("Linking database {} to network {}.", self.db.name(), network_name);
            self.db.set_network_name(network_name).await?;
        }

        let first_ms = node_status.tangle_pruning_index + 1;
        let latest_ms = node_status.confirmed_milestone.milestone_info.milestone_index;
        let sync_data = self
            .db
            .get_sync_data(self.config.sync_start_milestone.0.max(first_ms).into()..=latest_ms.into())
            .await?
            .gaps;
        if !sync_data.is_empty() {
            let syncer = cx
                .spawn_child(Syncer::new(sync_data, self.db.clone(), inx_client.clone()))
                .await;
            syncer.send(SyncNext)?;
        } else {
            cx.abort().await;
        }
        Ok(latest_ms.into())
    }
}

#[async_trait]
impl Actor for InxWorker {
    type State = InxClient<Channel>;
    type Error = InxError;

    async fn init(&mut self, cx: &mut ActorContext<Self>) -> Result<Self::State, Self::Error> {
        log::info!("Connecting to INX at bind address `{}`.", &self.config.connect_url);
        let mut inx_client = Self::connect(&self.config).await?;
        log::info!("Connected to INX.");

        let latest_ms = self.spawn_syncer(cx, &mut inx_client).await?;

        let ledger_update_stream = inx_client
            .listen_to_ledger_updates(inx::proto::MilestoneRangeRequest::from(latest_ms + 1..))
            .await?
            .into_inner();
        cx.spawn_child(
            LedgerUpdateStream::new(self.db.clone(), inx_client.clone(), latest_ms + 1..=u32::MAX.into())
                .with_stream(ledger_update_stream),
        )
        .await;

        let treasury_update_stream = inx_client
            .listen_to_treasury_updates(inx::proto::MilestoneRangeRequest::from(latest_ms + 1..))
            .await?
            .into_inner();
        cx.spawn_child(
            TreasuryUpdateStream::new(self.db.clone(), latest_ms + 1..=u32::MAX.into())
                .with_stream(treasury_update_stream),
        )
        .await;

        Ok(inx_client)
    }

    fn name(&self) -> std::borrow::Cow<'static, str> {
        "Inx Worker".into()
    }
}

#[async_trait]
impl HandleEvent<Report<LedgerUpdateStream>> for InxWorker {
<<<<<<< HEAD
    async fn handle_event(
        &mut self,
        cx: &mut ActorContext<Self>,
        event: Report<LedgerUpdateStream>,
        _state: &mut Self::State,
    ) -> Result<(), Self::Error> {
        match event {
            Report::Success(_) => (),
            Report::Error(e) => match e.error {
                ActorError::Result(e) => {
                    Err(e)?;
                }
                ActorError::Aborted | ActorError::Panic => {
                    cx.abort().await;
                }
            },
        }
        Ok(())
    }
}

#[async_trait]
impl HandleEvent<Report<TreasuryUpdateStream>> for InxWorker {
    async fn handle_event(
        &mut self,
        cx: &mut ActorContext<Self>,
        event: Report<TreasuryUpdateStream>,
=======
    async fn handle_event(
        &mut self,
        cx: &mut ActorContext<Self>,
        event: Report<LedgerUpdateStream>,
>>>>>>> f5606cbd
        _state: &mut Self::State,
    ) -> Result<(), Self::Error> {
        match event {
            Report::Success(_) => (),
            Report::Error(e) => match e.error {
                ActorError::Result(e) => {
                    Err(e)?;
                }
                ActorError::Aborted | ActorError::Panic => {
                    cx.abort().await;
                }
            },
        }
        Ok(())
    }
}

#[async_trait]
impl HandleEvent<Report<Syncer>> for InxWorker {
    async fn handle_event(
        &mut self,
        cx: &mut ActorContext<Self>,
        event: Report<Syncer>,
        inx_client: &mut Self::State,
    ) -> Result<(), Self::Error> {
        match event {
            Report::Success(_) => (),
            Report::Error(report) => match report.error {
                ActorError::Result(e) => match &e {
                    InxError::Read(s) => match s.code() {
                        Code::InvalidArgument => {
                            self.spawn_syncer(cx, inx_client).await?;
                        }
                        _ => Err(e)?,
                    },
                    _ => Err(e)?,
                },
                ActorError::Panic | ActorError::Aborted => {
                    cx.abort().await;
                }
            },
        }
        Ok(())
    }
}<|MERGE_RESOLUTION|>--- conflicted
+++ resolved
@@ -23,10 +23,7 @@
     NodeStatus,
 };
 pub use ledger_update_stream::LedgerUpdateStream;
-<<<<<<< HEAD
 pub use treasury_update_stream::TreasuryUpdateStream;
-=======
->>>>>>> f5606cbd
 
 use self::syncer::{SyncNext, Syncer};
 
@@ -147,7 +144,6 @@
 
 #[async_trait]
 impl HandleEvent<Report<LedgerUpdateStream>> for InxWorker {
-<<<<<<< HEAD
     async fn handle_event(
         &mut self,
         cx: &mut ActorContext<Self>,
@@ -175,12 +171,6 @@
         &mut self,
         cx: &mut ActorContext<Self>,
         event: Report<TreasuryUpdateStream>,
-=======
-    async fn handle_event(
-        &mut self,
-        cx: &mut ActorContext<Self>,
-        event: Report<LedgerUpdateStream>,
->>>>>>> f5606cbd
         _state: &mut Self::State,
     ) -> Result<(), Self::Error> {
         match event {
