--- conflicted
+++ resolved
@@ -5,12 +5,9 @@
 
 use axum::{
     extract::{Extension, Path},
-<<<<<<< HEAD
+    handler::Handler,
     http::header::{HeaderMap, HeaderValue},
     response::{IntoResponse, Response},
-=======
-    handler::Handler,
->>>>>>> 8c5c1da4
     routing::*,
     Router,
 };
@@ -26,18 +23,13 @@
 use lazy_static::lazy_static;
 use mongodb::bson;
 
-<<<<<<< HEAD
 use super::responses::{bee, *};
-use crate::api::{error::ApiError, extractors::Pagination, ApiResult};
+use crate::api::{error::ApiError, extractors::Pagination, routes::not_implemented, ApiResult};
 
 lazy_static! {
     pub(crate) static ref BYTE_CONTENT_HEADER: HeaderValue =
         HeaderValue::from_str("application/vnd.iota.serializer-v1").unwrap();
 }
-=======
-use super::responses::*;
-use crate::api::{error::ApiError, routes::not_implemented, ApiResult};
->>>>>>> 8c5c1da4
 
 pub fn routes() -> Router {
     Router::new()
