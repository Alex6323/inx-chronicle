--- conflicted
+++ resolved
@@ -30,21 +30,4 @@
     }
 
     router
-<<<<<<< HEAD
-}
-
-pub async fn start_milestone(database: &MongoDb, start_timestamp: OffsetDateTime) -> ApiResult<u32> {
-    database
-        .find_first_milestone(start_timestamp)
-        .await?
-        .ok_or(ApiError::NoResults)
-}
-
-pub async fn end_milestone(database: &MongoDb, end_timestamp: OffsetDateTime) -> ApiResult<u32> {
-    database
-        .find_last_milestone(end_timestamp)
-        .await?
-        .ok_or(ApiError::NoResults)
-=======
->>>>>>> ea77593b
 }