// Copyright 2022 IOTA Stiftung
// SPDX-License-Identifier: Apache-2.0

//! Contains routes that can be used to access data stored by Chronicle
//! as well as the health of the application and analytics.

mod extractors;

#[cfg(feature = "stardust")]
pub mod stardust;

mod error;
#[macro_use]
mod responses;
mod auth;
mod config;
#[cfg(feature = "metrics")]
mod metrics;
mod routes;

use async_trait::async_trait;
use axum::{Extension, Server};
use chronicle::{
    db::MongoDb,
    runtime::{spawn_task, Actor, ActorContext},
};
use hyper::Method;
use libp2p_core::identity::ed25519::SecretKey;
use tokio::{sync::oneshot, task::JoinHandle};
use tower_http::{
    catch_panic::CatchPanicLayer,
    cors::{AllowOrigin, Any, CorsLayer},
    trace::TraceLayer,
};

pub use self::{
    config::ApiConfig,
    error::{ApiError, ConfigError},
};
use self::{config::ApiData, responses::impl_success_response, routes::routes};

/// The result of a request to the api
pub type ApiResult<T> = Result<T, ApiError>;

/// The Chronicle API actor
#[derive(Debug)]
pub struct ApiWorker {
    db: MongoDb,
    config: ApiData,
    server_handle: Option<(JoinHandle<hyper::Result<()>>, oneshot::Sender<()>)>,
}

impl ApiWorker {
    /// Create a new Chronicle API actor from a mongo connection.
<<<<<<< HEAD
    pub fn new(db: &MongoDb, config: &ApiConfig, secret_key: &SecretKey) -> Result<Self, ConfigError> {
        Ok(Self {
            db: db.clone(),
            config: (config.clone(), secret_key.clone()).try_into()?,
=======
    pub fn new(db: &MongoDb, config: &ApiConfig) -> Self {
        Self {
            db: db.clone(),
            config: config.clone(),
>>>>>>> f5606cbd
            server_handle: None,
        })
    }
}

#[async_trait]
impl Actor for ApiWorker {
    type State = ();

    type Error = ApiError;

    async fn init(&mut self, cx: &mut ActorContext<Self>) -> Result<Self::State, Self::Error> {
        let (sender, receiver) = oneshot::channel();
        log::info!("Starting API server on port `{}`", self.config.port);
        let api_handle = cx.handle().clone();
        let port = self.config.port;
        let routes = routes()
            .layer(Extension(self.db.clone()))
            .layer(Extension(self.config.clone()))
            .layer(CatchPanicLayer::new())
            .layer(TraceLayer::new_for_http())
            .layer(
                CorsLayer::new()
                    .allow_origin(
                        self.config
                            .allow_origins
                            .clone()
                            .map(AllowOrigin::try_from)
                            .transpose()?
                            .unwrap_or_else(AllowOrigin::any),
                    )
                    .allow_methods(vec![Method::GET, Method::OPTIONS])
                    .allow_headers(Any)
                    .allow_credentials(false),
            );

        #[cfg(feature = "metrics")]
        let routes = {
            use self::metrics::MetricsLayer;

            let layer = MetricsLayer::default();

            cx.metrics_registry().register(
                "incoming_requests",
                "Incoming API Requests",
                layer.metrics.incoming_requests.clone(),
            );

            routes.layer(layer)
        };

        let join_handle = spawn_task("Axum server", async move {
            let res = Server::bind(&([0, 0, 0, 0], port).into())
                .serve(routes.into_make_service())
                .with_graceful_shutdown(shutdown_signal(receiver))
                .await;
            // If the Axum server shuts down, we should also shutdown the API actor
            api_handle.shutdown();
            res
        });
        self.server_handle = Some((join_handle, sender));
        Ok(())
    }

    async fn shutdown(
        &mut self,
        cx: &mut ActorContext<Self>,
        _state: &mut Self::State,
        run_result: Result<(), Self::Error>,
    ) -> Result<(), Self::Error> {
        log::debug!("{} shutting down ({})", self.name(), cx.id());
        if let Some((join_handle, shutdown_handle)) = self.server_handle.take() {
            // Try to shut down axum. It may have already shut down, which is fine.
            shutdown_handle.send(()).ok();
            // Wait to shutdown until the child task is complete.
            // Unwrap: Failures to join on this handle can safely be propagated as panics via the runtime.
            join_handle.await.unwrap()?;
        }
        log::info!("Stopping API server");
        run_result
    }

    fn name(&self) -> std::borrow::Cow<'static, str> {
        "API Worker".into()
    }
}

async fn shutdown_signal(recv: oneshot::Receiver<()>) {
    if let Err(e) = recv.await {
        log::error!("Error receiving shutdown signal: {}", e);
    }
}<|MERGE_RESOLUTION|>--- conflicted
+++ resolved
@@ -12,7 +12,6 @@
 mod error;
 #[macro_use]
 mod responses;
-mod auth;
 mod config;
 #[cfg(feature = "metrics")]
 mod metrics;
@@ -25,7 +24,6 @@
     runtime::{spawn_task, Actor, ActorContext},
 };
 use hyper::Method;
-use libp2p_core::identity::ed25519::SecretKey;
 use tokio::{sync::oneshot, task::JoinHandle};
 use tower_http::{
     catch_panic::CatchPanicLayer,
@@ -33,11 +31,8 @@
     trace::TraceLayer,
 };
 
-pub use self::{
-    config::ApiConfig,
-    error::{ApiError, ConfigError},
-};
-use self::{config::ApiData, responses::impl_success_response, routes::routes};
+pub use self::{config::ApiConfig, error::ApiError};
+use self::{responses::impl_success_response, routes::routes};
 
 /// The result of a request to the api
 pub type ApiResult<T> = Result<T, ApiError>;
@@ -46,25 +41,18 @@
 #[derive(Debug)]
 pub struct ApiWorker {
     db: MongoDb,
-    config: ApiData,
+    config: ApiConfig,
     server_handle: Option<(JoinHandle<hyper::Result<()>>, oneshot::Sender<()>)>,
 }
 
 impl ApiWorker {
     /// Create a new Chronicle API actor from a mongo connection.
-<<<<<<< HEAD
-    pub fn new(db: &MongoDb, config: &ApiConfig, secret_key: &SecretKey) -> Result<Self, ConfigError> {
-        Ok(Self {
-            db: db.clone(),
-            config: (config.clone(), secret_key.clone()).try_into()?,
-=======
     pub fn new(db: &MongoDb, config: &ApiConfig) -> Self {
         Self {
             db: db.clone(),
             config: config.clone(),
->>>>>>> f5606cbd
             server_handle: None,
-        })
+        }
     }
 }
 
@@ -81,7 +69,6 @@
         let port = self.config.port;
         let routes = routes()
             .layer(Extension(self.db.clone()))
-            .layer(Extension(self.config.clone()))
             .layer(CatchPanicLayer::new())
             .layer(TraceLayer::new_for_http())
             .layer(
