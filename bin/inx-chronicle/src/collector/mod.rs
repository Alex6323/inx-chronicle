// Copyright 2022 IOTA Stiftung
// SPDX-License-Identifier: Apache-2.0

pub mod solidifier;

use std::collections::{HashMap, VecDeque};

use async_trait::async_trait;
use chronicle::{
    db::{bson::DocError, MongoDb},
    runtime::{Actor, ActorContext, ActorError, Addr, ConfigureActor, HandleEvent, Report, RuntimeError},
    types::{ledger::Metadata, stardust::message::MessageId},
};
pub use config::CollectorConfig;
use mongodb::bson::document::ValueAccessError;
use solidifier::Solidifier;
use thiserror::Error;

<<<<<<< HEAD
=======
mod config;
pub mod solidifier;

>>>>>>> ea77593b
#[derive(Debug, Error)]
pub enum CollectorError {
    #[error(transparent)]
    Doc(#[from] DocError),
    #[error(transparent)]
    MongoDb(#[from] mongodb::error::Error),
    #[error(transparent)]
    Runtime(#[from] RuntimeError),
    #[error(transparent)]
    ValueAccess(#[from] ValueAccessError),
}

#[derive(Debug)]
pub struct Collector {
    db: MongoDb,
    config: CollectorConfig,
}

impl Collector {
    pub fn new(db: MongoDb, config: CollectorConfig) -> Self {
        Self { db, config }
    }
}

pub struct CollectorState {
    solidifiers: HashMap<usize, Addr<Solidifier>>,
}

#[async_trait]
impl Actor for Collector {
    type State = CollectorState;
    type Error = CollectorError;

    async fn init(&mut self, cx: &mut ActorContext<Self>) -> Result<Self::State, Self::Error> {
        let mut solidifiers = HashMap::new();
        for i in 0..self.config.solidifier_count {
            solidifiers.insert(
                i,
                cx.spawn_child(Solidifier::new(i, self.db.clone()).with_registration(false))
                    .await,
            );
        }
        Ok(CollectorState { solidifiers })
    }
}

#[async_trait]
impl HandleEvent<Report<Solidifier>> for Collector {
    async fn handle_event(
        &mut self,
        cx: &mut ActorContext<Self>,
        event: Report<Solidifier>,
        state: &mut Self::State,
    ) -> Result<(), Self::Error> {
        match event {
            Report::Success(_) => {
                cx.shutdown();
            }
            Report::Error(report) => match &report.error {
                ActorError::Result(e) => match e {
<<<<<<< HEAD
                    solidifier::SolidifierError::MissingInxRequester => {
                        state
                            .solidifiers
                            .insert(report.actor.id, cx.spawn_child(report.actor).await);
=======
                    #[cfg(all(feature = "stardust", feature = "inx"))]
                    solidifier::SolidifierError::MissingStardustInxRequester => {
                        solidifiers.insert(report.actor.id, cx.spawn_child(report.actor).await);
>>>>>>> ea77593b
                    }
                    // TODO: Maybe map Solidifier errors to Collector errors and return them?
                    _ => {
                        cx.shutdown();
                    }
                },
                ActorError::Aborted | ActorError::Panic => {
                    cx.shutdown();
                }
            },
        }
        Ok(())
    }
}

#[cfg(all(feature = "stardust", feature = "inx"))]
pub mod stardust_inx {
    use std::collections::HashSet;

    use chronicle::db::model::stardust::{message::MessageRecord, milestone::MilestoneRecord};

    use super::*;

    #[derive(Debug)]
    pub struct MilestoneState {
        pub milestone_index: u32,
<<<<<<< HEAD
        pub process_queue: VecDeque<dto::MessageId>,
        pub visited: HashSet<dto::MessageId>,
        pub sender: Option<tokio::sync::oneshot::Sender<u32>>,
=======
        pub process_queue: VecDeque<MessageId>,
        pub visited: HashSet<MessageId>,
>>>>>>> ea77593b
    }

    impl MilestoneState {
        pub fn new(milestone_index: u32) -> Self {
            Self {
                milestone_index,
                process_queue: VecDeque::new(),
                visited: HashSet::new(),
                sender: None,
            }
        }

        pub fn requested(milestone_index: u32, sender: tokio::sync::oneshot::Sender<u32>) -> Self {
            Self {
                milestone_index,
                process_queue: VecDeque::new(),
                visited: HashSet::new(),
                sender: Some(sender),
            }
        }
    }

    #[derive(Debug)]
    pub struct RequestedMessage<Sender: Actor> {
        raw: Option<inx::proto::RawMessage>,
        metadata: inx::proto::MessageMetadata,
        sender_addr: Addr<Sender>,
        ms_state: MilestoneState,
    }

    impl<Sender: Actor> RequestedMessage<Sender> {
        pub fn new(
            raw: Option<inx::proto::RawMessage>,
            metadata: inx::proto::MessageMetadata,
            sender_addr: Addr<Sender>,
            ms_state: MilestoneState,
        ) -> Self {
            Self {
                raw,
                metadata,
                sender_addr,
                ms_state,
            }
        }
    }

    pub struct RequestedMilestone(inx::proto::Milestone, tokio::sync::oneshot::Sender<u32>);
    impl RequestedMilestone {
        pub fn new(milestone: inx::proto::Milestone, sender: tokio::sync::oneshot::Sender<u32>) -> Self {
            Self(milestone, sender)
        }
    }

    #[async_trait]
    impl HandleEvent<inx::proto::Message> for Collector {
        async fn handle_event(
            &mut self,
            _cx: &mut ActorContext<Self>,
            message: inx::proto::Message,
            _solidifiers: &mut Self::State,
        ) -> Result<(), Self::Error> {
            log::trace!(
                "Received Stardust Message Event ({})",
                hex::encode(message.message_id.as_ref().unwrap().id.as_slice())
            );
            match MessageRecord::try_from(message) {
                Ok(rec) => {
                    self.db.upsert_message_record(&rec).await?;
                }
                Err(e) => {
                    log::error!("Could not read message: {:?}", e);
                }
            };
            Ok(())
        }
    }

    #[async_trait]
    impl HandleEvent<inx::proto::MessageMetadata> for Collector {
        async fn handle_event(
            &mut self,
            _cx: &mut ActorContext<Self>,
            metadata: inx::proto::MessageMetadata,
            _solidifiers: &mut Self::State,
        ) -> Result<(), Self::Error> {
            log::trace!(
                "Received Stardust Message Referenced Event ({})",
                metadata.milestone_index
            );
            match inx::MessageMetadata::try_from(metadata) {
                Ok(rec) => {
                    let message_id = rec.message_id;
                    self.db
                        .update_message_metadata(&message_id.into(), &Metadata::from(rec))
                        .await?;
                }
                Err(e) => {
                    log::error!("Could not read message metadata: {:?}", e);
                }
            };
            Ok(())
        }
    }

    #[async_trait]
    impl HandleEvent<inx::proto::Milestone> for Collector {
        async fn handle_event(
            &mut self,
            _cx: &mut ActorContext<Self>,
            milestone: inx::proto::Milestone,
            state: &mut Self::State,
        ) -> Result<(), Self::Error> {
            log::trace!(
                "Received Stardust Milestone Event ({})",
                milestone.milestone_info.as_ref().unwrap().milestone_index
            );
            match MilestoneRecord::try_from(milestone) {
                Ok(rec) => {
                    self.db.upsert_milestone_record(&rec).await?;
                    // Get or create the milestone state
                    let mut ms_state = MilestoneState::new(rec.milestone_index);
                    ms_state
                        .process_queue
                        .extend(Vec::from(rec.payload.essence.parents).into_iter());
                    state
                        .solidifiers
                        // Divide solidifiers fairly by milestone
                        .get(&(rec.milestone_index as usize % self.config.solidifier_count))
                        // Unwrap: We never remove solidifiers, so they should always exist
                        .unwrap()
                        .send(ms_state)?;
                }
                Err(e) => {
                    log::error!("Could not read milestone: {:?}", e);
                }
            }
            Ok(())
        }
    }

    #[async_trait]
    impl<Sender: Actor> HandleEvent<RequestedMessage<Sender>> for Collector
    where
        Sender: 'static + HandleEvent<MilestoneState>,
    {
        async fn handle_event(
            &mut self,
            _cx: &mut ActorContext<Self>,
            RequestedMessage {
                raw,
                metadata,
                sender_addr,
                ms_state,
            }: RequestedMessage<Sender>,
            _solidifiers: &mut Self::State,
        ) -> Result<(), Self::Error> {
            match raw {
                Some(raw) => {
                    log::trace!("Received Stardust Requested Message and Metadata");
                    match MessageRecord::try_from((raw, metadata)) {
                        Ok(rec) => {
                            self.db.upsert_message_record(&rec).await?;
                            // Send this directly to the solidifier that requested it
                            sender_addr.send(ms_state)?;
                        }
                        Err(e) => {
                            log::error!("Could not read message: {:?}", e);
                        }
                    };
                }
                None => {
                    log::trace!("Received Stardust Requested Metadata");
                    match inx::MessageMetadata::try_from(metadata) {
                        Ok(rec) => {
                            let message_id = rec.message_id;
                            self.db
                                .update_message_metadata(&message_id.into(), &Metadata::from(rec))
                                .await?;
                            // Send this directly to the solidifier that requested it
                            sender_addr.send(ms_state)?;
                        }
                        Err(e) => {
                            log::error!("Could not read message metadata: {:?}", e);
                        }
                    };
                }
            }

            Ok(())
        }
    }

    #[async_trait]
    impl HandleEvent<RequestedMilestone> for Collector {
        async fn handle_event(
            &mut self,
            _cx: &mut ActorContext<Self>,
            RequestedMilestone(milestone, sender): RequestedMilestone,
            state: &mut Self::State,
        ) -> Result<(), Self::Error> {
            log::trace!(
                "Received Stardust Requested Milestone Event ({})",
                milestone.milestone_info.as_ref().unwrap().milestone_index
            );
            match MilestoneRecord::try_from(milestone) {
                Ok(rec) => {
                    self.db.upsert_milestone_record(&rec).await?;
                    // Get or create the milestone state
                    let mut ms_state = MilestoneState::requested(rec.milestone_index, sender);
                    ms_state
                        .process_queue
                        .extend(Vec::from(rec.payload.essence.parents).into_iter());
                    state
                        .solidifiers
                        // Divide solidifiers fairly by milestone
                        .get(&(rec.milestone_index as usize % self.solidifier_count))
                        // Unwrap: We never remove solidifiers, so they should always exist
                        .unwrap()
                        .send(ms_state)?;
                }
                Err(e) => {
                    log::error!("Could not read milestone: {:?}", e);
                }
            }
            Ok(())
        }
    }
}<|MERGE_RESOLUTION|>--- conflicted
+++ resolved
@@ -1,6 +1,7 @@
 // Copyright 2022 IOTA Stiftung
 // SPDX-License-Identifier: Apache-2.0
 
+mod config;
 pub mod solidifier;
 
 use std::collections::{HashMap, VecDeque};
@@ -16,12 +17,6 @@
 use solidifier::Solidifier;
 use thiserror::Error;
 
-<<<<<<< HEAD
-=======
-mod config;
-pub mod solidifier;
-
->>>>>>> ea77593b
 #[derive(Debug, Error)]
 pub enum CollectorError {
     #[error(transparent)]
@@ -82,16 +77,11 @@
             }
             Report::Error(report) => match &report.error {
                 ActorError::Result(e) => match e {
-<<<<<<< HEAD
-                    solidifier::SolidifierError::MissingInxRequester => {
+                    #[cfg(all(feature = "stardust", feature = "inx"))]
+                    solidifier::SolidifierError::MissingStardustInxRequester => {
                         state
                             .solidifiers
                             .insert(report.actor.id, cx.spawn_child(report.actor).await);
-=======
-                    #[cfg(all(feature = "stardust", feature = "inx"))]
-                    solidifier::SolidifierError::MissingStardustInxRequester => {
-                        solidifiers.insert(report.actor.id, cx.spawn_child(report.actor).await);
->>>>>>> ea77593b
                     }
                     // TODO: Maybe map Solidifier errors to Collector errors and return them?
                     _ => {
@@ -118,14 +108,9 @@
     #[derive(Debug)]
     pub struct MilestoneState {
         pub milestone_index: u32,
-<<<<<<< HEAD
-        pub process_queue: VecDeque<dto::MessageId>,
-        pub visited: HashSet<dto::MessageId>,
-        pub sender: Option<tokio::sync::oneshot::Sender<u32>>,
-=======
         pub process_queue: VecDeque<MessageId>,
         pub visited: HashSet<MessageId>,
->>>>>>> ea77593b
+        pub sender: Option<tokio::sync::oneshot::Sender<u32>>,
     }
 
     impl MilestoneState {
@@ -189,7 +174,7 @@
         ) -> Result<(), Self::Error> {
             log::trace!(
                 "Received Stardust Message Event ({})",
-                hex::encode(message.message_id.as_ref().unwrap().id.as_slice())
+                prefix_hex::encode(message.message_id.as_ref().unwrap().id.as_slice())
             );
             match MessageRecord::try_from(message) {
                 Ok(rec) => {
@@ -341,7 +326,7 @@
                     state
                         .solidifiers
                         // Divide solidifiers fairly by milestone
-                        .get(&(rec.milestone_index as usize % self.solidifier_count))
+                        .get(&(rec.milestone_index as usize % self.config.solidifier_count))
                         // Unwrap: We never remove solidifiers, so they should always exist
                         .unwrap()
                         .send(ms_state)?;
