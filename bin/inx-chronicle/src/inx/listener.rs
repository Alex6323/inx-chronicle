// Copyright 2022 IOTA Stiftung
// SPDX-License-Identifier: Apache-2.0

//! The [`InxListener`] subscribes to events from INX and forwards them via a Tokio unbounded
//! channel.

use std::{fmt::Debug, marker::PhantomData};

use async_trait::async_trait;
use chronicle::runtime::{
    actor::{context::ActorContext, error::ActorError, event::HandleEvent, report::Report, Actor},
    config::ConfigureActor,
};
use inx::{
    client::InxClient,
    proto::{MessageFilter, NoParams},
    tonic::{Channel, Status},
};
use thiserror::Error;

use crate::collector::Collector;

type MessageStream = InxStreamListener<inx::proto::Message>;
type MessageMetadataStream = InxStreamListener<inx::proto::MessageMetadata>;
type MilestoneStream = InxStreamListener<inx::proto::Milestone>;

#[derive(Debug, Error)]
pub enum InxListenerError {
    #[error("the collector is not running")]
    MissingCollector,
    #[error("failed to subscribe to stream: {0}")]
    SubscriptionFailed(#[from] inx::tonic::Status),
    #[error(transparent)]
    Runtime(#[from] crate::RuntimeError),
}

#[derive(Debug)]
pub struct InxListener {
    inx_client: InxClient<Channel>,
}

impl InxListener {
    // TODO: Should we check for broker actor here too?
    pub fn new(inx_client: InxClient<Channel>) -> Self {
        Self { inx_client }
    }
}

#[async_trait]
impl Actor for InxListener {
    type State = ();
    type Error = InxListenerError;

    async fn init(&mut self, cx: &mut ActorContext<Self>) -> Result<Self::State, Self::Error> {
        let message_stream = self.inx_client.listen_to_messages(MessageFilter {}).await?.into_inner();
        cx.spawn_child::<MessageStream, _>(
            InxStreamListener::default()
                .with_stream(message_stream)
                .add_to_registry(false),
        )
        .await;

        let metadata_stream = self
            .inx_client
            .listen_to_referenced_messages(MessageFilter {})
            .await?
            .into_inner();
        cx.spawn_child::<MessageMetadataStream, _>(
            InxStreamListener::default()
                .with_stream(metadata_stream)
                .add_to_registry(false),
        )
        .await;

        let milestone_stream = self
            .inx_client
            .listen_to_latest_milestone(NoParams {})
            .await?
            .into_inner();
        cx.spawn_child::<MilestoneStream, _>(
            InxStreamListener::default()
                .with_stream(milestone_stream)
                .add_to_registry(false),
        )
        .await;

        Ok(())
    }
}

#[async_trait]
impl HandleEvent<Report<MessageStream>> for InxListener {
    async fn handle_event(
        &mut self,
        cx: &mut ActorContext<Self>,
        event: Report<MessageStream>,
        _state: &mut Self::State,
    ) -> Result<(), Self::Error> {
        match event {
            Report::Success(_) => {
                cx.shutdown();
            }
            Report::Error(e) => match e.error {
                ActorError::Result(_) => {
                    let message_stream = self.inx_client.listen_to_messages(MessageFilter {}).await?.into_inner();
                    cx.spawn_child::<MessageStream, _>(
                        InxStreamListener::default()
                            .with_stream(message_stream)
                            .add_to_registry(false),
                    )
                    .await;
                }
                ActorError::Aborted | ActorError::Panic => {
                    cx.shutdown();
                }
            },
        }
        Ok(())
    }
}

#[async_trait]
impl HandleEvent<Report<MessageMetadataStream>> for InxListener {
    async fn handle_event(
        &mut self,
        cx: &mut ActorContext<Self>,
        event: Report<MessageMetadataStream>,
        _state: &mut Self::State,
    ) -> Result<(), Self::Error> {
        match event {
            Report::Success(_) => {
                cx.shutdown();
            }
            Report::Error(e) => match e.error {
                ActorError::Result(_) => {
                    let message_stream = self
                        .inx_client
                        .listen_to_referenced_messages(MessageFilter {})
                        .await?
                        .into_inner();
                    cx.spawn_child::<MessageMetadataStream, _>(
                        InxStreamListener::default()
                            .with_stream(message_stream)
                            .add_to_registry(false),
                    )
                    .await;
                }
                ActorError::Aborted | ActorError::Panic => {
                    cx.shutdown();
                }
            },
        }
        Ok(())
    }
}

#[async_trait]
impl HandleEvent<Report<MilestoneStream>> for InxListener {
    async fn handle_event(
        &mut self,
        cx: &mut ActorContext<Self>,
        event: Report<MilestoneStream>,
        _state: &mut Self::State,
    ) -> Result<(), Self::Error> {
        match event {
            Report::Success(_) => {
                cx.shutdown();
            }
            Report::Error(e) => match e.error {
                ActorError::Result(_) => {
                    let milestone_stream = self
                        .inx_client
                        .listen_to_latest_milestone(NoParams {})
                        .await?
                        .into_inner();
                    cx.spawn_child::<MilestoneStream, _>(
                        InxStreamListener::default()
                            .with_stream(milestone_stream)
                            .add_to_registry(false),
                    )
                    .await;
                }
                ActorError::Aborted | ActorError::Panic => {
                    cx.shutdown();
                }
            },
        }
        Ok(())
    }
}

pub struct InxStreamListener<I> {
    // This funky phantom fn pointer is so that the type impls Send + Sync
    _item: PhantomData<fn(I) -> I>,
}

impl<I> Default for InxStreamListener<I> {
    fn default() -> Self {
        Self { _item: PhantomData }
    }
}

#[async_trait]
impl<E> Actor for InxStreamListener<E>
where
<<<<<<< HEAD
    Collector: HandleEvent<E>,
    E: 'static + Send + Sync + Debug,
=======
    Broker: HandleEvent<E>,
    E: 'static + Send,
>>>>>>> 65e66911
{
    type State = ();
    type Error = InxListenerError;

    async fn init(&mut self, _cx: &mut ActorContext<Self>) -> Result<Self::State, Self::Error> {
        Ok(())
    }
}

#[async_trait]
impl<E> HandleEvent<Result<E, Status>> for InxStreamListener<E>
where
    Self: Actor<Error = InxListenerError>,
<<<<<<< HEAD
    Collector: HandleEvent<E>,
    E: 'static + Send + Sync + Debug,
=======
    Broker: HandleEvent<E>,
    E: 'static + Send,
>>>>>>> 65e66911
{
    async fn handle_event(
        &mut self,
        cx: &mut ActorContext<Self>,
        event: Result<E, Status>,
        _state: &mut Self::State,
    ) -> Result<(), Self::Error> {
        cx.addr::<Collector>()
            .await
            .send(event?)
            .map_err(|_| InxListenerError::MissingCollector)?;
        Ok(())
    }
}

impl<I> Debug for InxStreamListener<I> {
    fn fmt(&self, f: &mut std::fmt::Formatter<'_>) -> std::fmt::Result {
        f.debug_struct("InxStreamListener")
            .field("item", &std::any::type_name::<I>())
            .finish()
    }
}<|MERGE_RESOLUTION|>--- conflicted
+++ resolved
@@ -203,13 +203,8 @@
 #[async_trait]
 impl<E> Actor for InxStreamListener<E>
 where
-<<<<<<< HEAD
     Collector: HandleEvent<E>,
-    E: 'static + Send + Sync + Debug,
-=======
-    Broker: HandleEvent<E>,
     E: 'static + Send,
->>>>>>> 65e66911
 {
     type State = ();
     type Error = InxListenerError;
@@ -223,13 +218,8 @@
 impl<E> HandleEvent<Result<E, Status>> for InxStreamListener<E>
 where
     Self: Actor<Error = InxListenerError>,
-<<<<<<< HEAD
     Collector: HandleEvent<E>,
-    E: 'static + Send + Sync + Debug,
-=======
-    Broker: HandleEvent<E>,
     E: 'static + Send,
->>>>>>> 65e66911
 {
     async fn handle_event(
         &mut self,
