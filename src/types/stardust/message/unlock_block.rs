--- conflicted
+++ resolved
@@ -22,21 +22,12 @@
 impl From<&bee::UnlockBlock> for UnlockBlock {
     fn from(value: &bee::UnlockBlock) -> Self {
         match value {
-<<<<<<< HEAD
-            stardust::UnlockBlock::Signature(s) => Self::Signature {
-                signature: s.signature().into(),
-            },
-            stardust::UnlockBlock::Reference(r) => Self::Reference { index: r.index() },
-            stardust::UnlockBlock::Alias(a) => Self::Alias { index: a.index() },
-            stardust::UnlockBlock::Nft(n) => Self::Nft { index: n.index() },
-=======
             bee::UnlockBlock::Signature(s) => Self::Signature {
                 signature: s.signature().into(),
             },
             bee::UnlockBlock::Reference(r) => Self::Reference { index: r.index() },
             bee::UnlockBlock::Alias(a) => Self::Alias { index: a.index() },
             bee::UnlockBlock::Nft(n) => Self::Nft { index: n.index() },
->>>>>>> 46f5bcb8
         }
     }
 }
@@ -47,11 +38,7 @@
     fn try_from(value: UnlockBlock) -> Result<Self, Self::Error> {
         Ok(match value {
             UnlockBlock::Signature { signature } => {
-<<<<<<< HEAD
-                stardust::UnlockBlock::Signature(stardust::SignatureUnlockBlock::new(signature.try_into()?))
-=======
                 bee::UnlockBlock::Signature(bee::SignatureUnlockBlock::new(signature.try_into()?))
->>>>>>> 46f5bcb8
             }
             UnlockBlock::Reference { index } => bee::UnlockBlock::Reference(bee::ReferenceUnlockBlock::new(index)?),
             UnlockBlock::Alias { index } => bee::UnlockBlock::Alias(bee::AliasUnlockBlock::new(index)?),
