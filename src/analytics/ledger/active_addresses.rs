--- conflicted
+++ resolved
@@ -61,7 +61,6 @@
 impl Analytics for AddressActivityAnalytics {
     type Measurement = AddressActivityMeasurement;
 
-<<<<<<< HEAD
     fn handle_transaction(
         &mut self,
         _payload: &SignedTransactionPayload,
@@ -69,21 +68,12 @@
         created: &[LedgerOutput],
         ctx: &dyn AnalyticsContext,
     ) {
-=======
-    fn handle_transaction(&mut self, consumed: &[LedgerSpent], created: &[LedgerOutput], _ctx: &dyn AnalyticsContext) {
->>>>>>> d7ad6dd1
         for output in consumed {
-            self.add_address(output.locked_address_at(ctx.slot_index(), ctx.protocol_parameters()));
+            self.add_address(output.output.locked_address(ctx.protocol_parameters()));
         }
 
         for output in created {
-<<<<<<< HEAD
-            self.add_address(output.locked_address_at(ctx.slot_index(), ctx.protocol_parameters()));
-=======
-            if let Some(a) = output.owning_address() {
-                self.addresses.insert(*a);
-            }
->>>>>>> d7ad6dd1
+            self.add_address(output.locked_address(ctx.protocol_parameters()));
         }
     }
 
