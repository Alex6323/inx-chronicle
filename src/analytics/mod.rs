// Copyright 2023 IOTA Stiftung
// SPDX-License-Identifier: Apache-2.0

//! Various analytics that give insight into the usage of the tangle.

use futures::TryStreamExt;
use iota_sdk::types::block::{
    output::OutputId, payload::SignedTransactionPayload, protocol::ProtocolParameters, slot::SlotIndex, Block,
};
use rayon::iter::{IntoParallelRefMutIterator, ParallelIterator};
use thiserror::Error;

use self::{
    influx::PrepareQuery,
    ledger::{
        AddressActivityAnalytics, AddressActivityMeasurement, AddressBalancesAnalytics, BaseTokenActivityMeasurement,
        FeaturesMeasurement, LedgerOutputMeasurement, LedgerSizeAnalytics, OutputActivityMeasurement,
        TransactionSizeMeasurement, UnlockConditionMeasurement,
    },
    tangle::{
        BlockActivityMeasurement, BlockIssuerAnalytics, ManaActivityMeasurement, ProtocolParamsAnalytics,
        SlotSizeMeasurement,
    },
};
use crate::{
    db::{
        influxdb::{config::IntervalAnalyticsChoice, AnalyticsChoice, InfluxDb},
        MongoDb,
    },
    model::{
        block_metadata::{BlockMetadata, BlockState, BlockWithMetadata},
        ledger::{LedgerOutput, LedgerSpent},
<<<<<<< HEAD
=======
        metadata::LedgerInclusionState,
        payload::{milestone::MilestoneTimestamp, Payload, TransactionEssence},
        protocol::ProtocolParameters,
        tangle::{MilestoneIndex, MilestoneIndexTimestamp},
        utxo::Input,
>>>>>>> 8668d4f6
    },
    tangle::{InputSource, Slot},
};

mod influx;
mod ledger;
mod tangle;

/// Provides an API to access basic information used for analytics
#[allow(missing_docs)]
pub trait AnalyticsContext: Send + Sync {
    fn protocol_parameters(&self) -> &ProtocolParameters;

    fn slot_index(&self) -> SlotIndex;
}

/// Defines how analytics are gathered.
pub trait Analytics {
    /// The resulting measurement.
    type Measurement;
    /// Handle a transaction consisting of inputs (consumed [`LedgerSpent`]) and outputs (created [`LedgerOutput`]).
    fn handle_transaction(
        &mut self,
        _payload: &SignedTransactionPayload,
        _consumed: &[LedgerSpent],
        _created: &[LedgerOutput],
        _ctx: &dyn AnalyticsContext,
    ) {
    }
    /// Handle a block.
    fn handle_block(&mut self, _block: &Block, _metadata: &BlockMetadata, _ctx: &dyn AnalyticsContext) {}
    /// Take the measurement from the analytic. This should prepare the analytic for the next slot.
    fn take_measurement(&mut self, ctx: &dyn AnalyticsContext) -> Self::Measurement;
}

// This trait allows using the above implementation dynamically
trait DynAnalytics: Send {
    fn handle_transaction(
        &mut self,
        payload: &SignedTransactionPayload,
        consumed: &[LedgerSpent],
        created: &[LedgerOutput],
        ctx: &dyn AnalyticsContext,
    );
    fn handle_block(&mut self, block: &Block, metadata: &BlockMetadata, ctx: &dyn AnalyticsContext);
    fn take_measurement(&mut self, ctx: &dyn AnalyticsContext) -> Box<dyn PrepareQuery>;
}

impl<T: Analytics + Send> DynAnalytics for T
where
    PerSlot<T::Measurement>: 'static + PrepareQuery,
{
    fn handle_transaction(
        &mut self,
        payload: &SignedTransactionPayload,
        consumed: &[LedgerSpent],
        created: &[LedgerOutput],
        ctx: &dyn AnalyticsContext,
    ) {
        Analytics::handle_transaction(self, payload, consumed, created, ctx)
    }

    fn handle_block(&mut self, block: &Block, metadata: &BlockMetadata, ctx: &dyn AnalyticsContext) {
        Analytics::handle_block(self, block, metadata, ctx)
    }

    fn take_measurement(&mut self, ctx: &dyn AnalyticsContext) -> Box<dyn PrepareQuery> {
        Box::new(PerSlot {
            slot_timestamp: ctx.slot_index().to_timestamp(
                ctx.protocol_parameters().genesis_unix_timestamp(),
                ctx.protocol_parameters().slot_duration_in_seconds(),
            ),
            slot_index: ctx.slot_index(),
            inner: Analytics::take_measurement(self, ctx),
        }) as _
    }
}

#[async_trait::async_trait]
trait IntervalAnalytics {
    type Measurement;
    async fn handle_date_range(
        &mut self,
        start_date: time::Date,
        interval: AnalyticsInterval,
        db: &MongoDb,
    ) -> eyre::Result<Self::Measurement>;
}

// This trait allows using the above implementation dynamically
#[async_trait::async_trait]
trait DynIntervalAnalytics: Send {
    async fn handle_date_range(
        &mut self,
        start_date: time::Date,
        interval: AnalyticsInterval,
        db: &MongoDb,
    ) -> eyre::Result<Box<dyn PrepareQuery>>;
}

#[async_trait::async_trait]
impl<T: IntervalAnalytics + Send> DynIntervalAnalytics for T
where
    PerInterval<T::Measurement>: 'static + PrepareQuery,
{
    async fn handle_date_range(
        &mut self,
        start_date: time::Date,
        interval: AnalyticsInterval,
        db: &MongoDb,
    ) -> eyre::Result<Box<dyn PrepareQuery>> {
        IntervalAnalytics::handle_date_range(self, start_date, interval, db)
            .await
            .map(|r| {
                Box::new(PerInterval {
                    start_date,
                    interval,
                    inner: r,
                }) as _
            })
    }
}

#[allow(missing_docs)]
pub struct Analytic(Box<dyn DynAnalytics>);

impl Analytic {
    /// Init an analytic from a choice and ledger state.
    pub fn init<'a>(
        choice: &AnalyticsChoice,
        protocol_params: &ProtocolParameters,
        unspent_outputs: impl IntoIterator<Item = &'a LedgerOutput>,
        milestone_timestamp: MilestoneTimestamp,
    ) -> Self {
        Self(match choice {
<<<<<<< HEAD
            // Need ledger state
            AnalyticsChoice::AddressBalance => Box::new(AddressBalancesAnalytics::init(unspent_outputs)) as _,
            AnalyticsChoice::Features => Box::new(FeaturesMeasurement::init(unspent_outputs)) as _,
            AnalyticsChoice::LedgerOutputs => Box::new(LedgerOutputMeasurement::init(unspent_outputs)) as _,
            AnalyticsChoice::LedgerSize => Box::new(LedgerSizeAnalytics::init(protocol_params, unspent_outputs)) as _,
            AnalyticsChoice::UnlockConditions => Box::new(UnlockConditionMeasurement::init(unspent_outputs)) as _,
            // Can default
            AnalyticsChoice::ActiveAddresses => Box::<AddressActivityAnalytics>::default() as _,
=======
            AnalyticsChoice::AddressBalance => {
                Box::new(AddressBalancesAnalytics::init(unspent_outputs, milestone_timestamp)) as _
            }
>>>>>>> 8668d4f6
            AnalyticsChoice::BaseTokenActivity => Box::<BaseTokenActivityMeasurement>::default() as _,
            AnalyticsChoice::BlockActivity => Box::<BlockActivityMeasurement>::default() as _,
            AnalyticsChoice::BlockIssuerActivity => Box::<BlockIssuerAnalytics>::default() as _,
            AnalyticsChoice::ManaActivity => Box::<ManaActivityMeasurement>::default() as _,
            AnalyticsChoice::OutputActivity => Box::<OutputActivityMeasurement>::default() as _,
            AnalyticsChoice::ProtocolParameters => Box::<ProtocolParamsAnalytics>::default() as _,
            AnalyticsChoice::SlotSize => Box::<SlotSizeMeasurement>::default() as _,
            AnalyticsChoice::TransactionSizeDistribution => Box::<TransactionSizeMeasurement>::default() as _,
        })
    }
}

impl<T: AsMut<[Analytic]>> Analytics for T {
    type Measurement = Vec<Box<dyn PrepareQuery>>;

    fn handle_block(&mut self, block: &Block, metadata: &BlockMetadata, ctx: &dyn AnalyticsContext) {
        self.as_mut().par_iter_mut().for_each(|analytic| {
            analytic.0.handle_block(block, metadata, ctx);
        })
    }

    fn handle_transaction(
        &mut self,
        payload: &SignedTransactionPayload,
        consumed: &[LedgerSpent],
        created: &[LedgerOutput],
        ctx: &dyn AnalyticsContext,
    ) {
        self.as_mut().par_iter_mut().for_each(|analytic| {
            analytic.0.handle_transaction(payload, consumed, created, ctx);
        })
    }

    fn take_measurement(&mut self, ctx: &dyn AnalyticsContext) -> Self::Measurement {
        self.as_mut()
            .iter_mut()
            .map(|analytic| analytic.0.take_measurement(ctx))
            .collect()
    }
}

#[allow(missing_docs)]
pub struct IntervalAnalytic(Box<dyn DynIntervalAnalytics>);

impl IntervalAnalytic {
    /// Init an analytic from a choice and ledger state.
    pub fn init(choice: &IntervalAnalyticsChoice) -> Self {
        Self(match choice {
            IntervalAnalyticsChoice::ActiveAddresses => Box::<AddressActivityMeasurement>::default() as _,
        })
    }
}

#[allow(missing_docs)]
#[derive(Debug, Error)]
pub enum AnalyticsError {
    #[error("missing created output ({output_id}) in slot {slot_index}")]
    MissingLedgerOutput { output_id: OutputId, slot_index: SlotIndex },
    #[error("missing consumed output ({output_id}) in slot {slot_index}")]
    MissingLedgerSpent { output_id: OutputId, slot_index: SlotIndex },
}

impl<'a, I: InputSource> Slot<'a, I> {
    /// Update a list of analytics with this slot
    pub async fn update_analytics<A: Analytics + Send>(
        &self,
        protocol_parameters: &ProtocolParameters,
        analytics: &mut A,
        influxdb: &InfluxDb,
    ) -> eyre::Result<()>
    where
        PerSlot<A::Measurement>: 'static + PrepareQuery,
    {
        let ctx = BasicContext {
            slot_index: self.index(),
            protocol_parameters,
        };

        let mut block_stream = self.accepted_block_stream().await?;

        while let Some(block_data) = block_stream.try_next().await? {
            self.handle_block(analytics, &block_data, &ctx)?;
        }

        influxdb
            .insert_measurement((analytics as &mut dyn DynAnalytics).take_measurement(&ctx))
            .await?;

        Ok(())
    }

    fn handle_block<A: Analytics + Send>(
        &self,
        analytics: &mut A,
        block_data: &BlockWithMetadata,
        ctx: &BasicContext,
    ) -> eyre::Result<()> {
        let block = block_data.block.inner();
        // TODO: Is this right?
        if block_data.metadata.block_state == BlockState::Confirmed {
            if let Some(payload) = block
                .body()
                .as_basic_opt()
                .and_then(|b| b.payload())
                .and_then(|p| p.as_signed_transaction_opt())
            {
                let consumed = payload
                    .transaction()
                    .inputs()
                    .iter()
                    .map(|input| input.as_utxo().output_id())
                    .map(|output_id| {
                        Ok(self
                            .ledger_updates()
                            .get_consumed(output_id)
                            .ok_or(AnalyticsError::MissingLedgerSpent {
                                output_id: *output_id,
                                slot_index: block.slot_commitment_id().slot_index(),
                            })?
                            .clone())
                    })
                    .collect::<eyre::Result<Vec<_>>>()?;
                let created = payload
                    .transaction()
                    .outputs()
                    .iter()
                    .enumerate()
                    .map(|(index, _)| {
                        let output_id = payload.transaction().id().into_output_id(index as _);
                        Ok(self
                            .ledger_updates()
                            .get_created(&output_id)
                            .ok_or(AnalyticsError::MissingLedgerOutput {
                                output_id,
                                slot_index: block.slot_commitment_id().slot_index(),
                            })?
                            .clone())
                    })
                    .collect::<eyre::Result<Vec<_>>>()?;
                analytics.handle_transaction(payload, &consumed, &created, ctx)
            }
        }
        analytics.handle_block(block, &block_data.metadata, ctx);
        Ok(())
    }
}

struct BasicContext<'a> {
    slot_index: SlotIndex,
    protocol_parameters: &'a ProtocolParameters,
}

impl<'a> AnalyticsContext for BasicContext<'a> {
    fn protocol_parameters(&self) -> &ProtocolParameters {
        self.protocol_parameters
    }

    fn slot_index(&self) -> SlotIndex {
        self.slot_index
    }
}

impl MongoDb {
    /// Update a list of interval analytics with this date.
    pub async fn update_interval_analytics(
        &self,
        analytics: &mut [IntervalAnalytic],
        influxdb: &InfluxDb,
        start: time::Date,
        interval: AnalyticsInterval,
    ) -> eyre::Result<()> {
        for analytic in analytics {
            influxdb
                .insert_measurement(analytic.0.handle_date_range(start, interval, self).await?)
                .await?;
        }
        Ok(())
    }
}

#[derive(Copy, Clone, Debug, PartialEq, Eq, clap::ValueEnum)]
#[allow(missing_docs)]
pub enum AnalyticsInterval {
    Day,
    Week,
    Month,
    Year,
}

impl AnalyticsInterval {
    /// Get the duration based on the start date and interval.
    pub fn to_duration(&self, start_date: &time::Date) -> time::Duration {
        match self {
            AnalyticsInterval::Day => time::Duration::days(1),
            AnalyticsInterval::Week => time::Duration::days(7),
            AnalyticsInterval::Month => {
                time::Duration::days(time::util::days_in_year_month(start_date.year(), start_date.month()) as _)
            }
            AnalyticsInterval::Year => time::Duration::days(time::util::days_in_year(start_date.year()) as _),
        }
    }

    /// Get the exclusive end date based on the start date and interval.
    pub fn end_date(&self, start_date: &time::Date) -> time::Date {
        *start_date + self.to_duration(start_date)
    }
}

impl std::fmt::Display for AnalyticsInterval {
    fn fmt(&self, f: &mut std::fmt::Formatter<'_>) -> std::fmt::Result {
        write!(
            f,
            "{}",
            match self {
                AnalyticsInterval::Day => "daily",
                AnalyticsInterval::Week => "weekly",
                AnalyticsInterval::Month => "monthly",
                AnalyticsInterval::Year => "yearly",
            }
        )
    }
}

#[derive(Clone, Debug)]
#[allow(missing_docs)]
pub struct PerSlot<M> {
    slot_timestamp: u64,
    slot_index: SlotIndex,
    inner: M,
}

#[derive(Clone, Debug)]
#[allow(missing_docs)]
struct PerInterval<M> {
    start_date: time::Date,
    interval: AnalyticsInterval,
    inner: M,
}

<<<<<<< HEAD
// #[cfg(test)]
// mod test {
//     use std::{
//         collections::{BTreeMap, HashMap},
//         fs::File,
//         io::{BufReader, BufWriter},
//     };

//     use futures::TryStreamExt;
//     use iota_sdk::types::block::{protocol::ProtocolParameters, slot::SlotIndex, Block};
//     use serde::{de::DeserializeOwned, Deserialize, Serialize};

//     use super::{
//         ledger::{
//             AddressActivityAnalytics, AddressActivityMeasurement, AddressBalanceMeasurement,
// AddressBalancesAnalytics,             BaseTokenActivityMeasurement, LedgerOutputMeasurement, LedgerSizeAnalytics,
// LedgerSizeMeasurement,             OutputActivityMeasurement, TransactionSizeMeasurement, UnclaimedTokenMeasurement,
//             UnlockConditionMeasurement,
//         },
//         tangle::{BlockActivityMeasurement, SlotSizeMeasurement},
//         Analytics, AnalyticsContext, BasicContext,
//     };
//     use crate::{
//         model::{
//             block_metadata::BlockMetadata,
//             ledger::{LedgerOutput, LedgerSpent},
//         },
//         tangle::{sources::memory::InMemoryData, Tangle},
//     };

//     pub(crate) struct TestContext {
//         pub(crate) slot_index: SlotIndex,
//         pub(crate) params: ProtocolParameters,
//     }

//     impl AnalyticsContext for TestContext {
//         fn protocol_params(&self) -> &ProtocolParameters {
//             &self.params
//         }

//         fn slot_index(&self) -> SlotIndex {
//             self.slot_index
//         }
//     }

//     #[derive(Serialize, Deserialize)]
//     struct TestAnalytics {
//         #[serde(skip)]
//         active_addresses: AddressActivityAnalytics,
//         address_balance: AddressBalancesAnalytics,
//         #[serde(skip)]
//         base_tokens: BaseTokenActivityMeasurement,
//         ledger_outputs: LedgerOutputMeasurement,
//         ledger_size: LedgerSizeAnalytics,
//         #[serde(skip)]
//         output_activity: OutputActivityMeasurement,
//         #[serde(skip)]
//         transaction_size: TransactionSizeMeasurement,
//         unclaimed_tokens: UnclaimedTokenMeasurement,
//         unlock_conditions: UnlockConditionMeasurement,
//         #[serde(skip)]
//         block_activity: BlockActivityMeasurement,
//         #[serde(skip)]
//         slot_size: SlotSizeMeasurement,
//     }

//     impl TestAnalytics {
//         #[allow(dead_code)]
//         fn init<'a>(
//             protocol_params: ProtocolParameters,
//             unspent_outputs: impl IntoIterator<Item = &'a LedgerOutput> + Copy,
//         ) -> Self { Self { active_addresses: Default::default(), address_balance:
//           AddressBalancesAnalytics::init(unspent_outputs), base_tokens: Default::default(), ledger_outputs:
//           LedgerOutputMeasurement::init(unspent_outputs), ledger_size: LedgerSizeAnalytics::init(protocol_params,
//           unspent_outputs), output_activity: Default::default(), transaction_size: Default::default(),
//           unclaimed_tokens: UnclaimedTokenMeasurement::init(unspent_outputs), unlock_conditions:
//           UnlockConditionMeasurement::init(unspent_outputs), block_activity: Default::default(), slot_size:
//           Default::default(), }
//         }
//     }

//     #[derive(Debug)]
//     struct TestMeasurements {
//         active_addresses: AddressActivityMeasurement,
//         address_balance: AddressBalanceMeasurement,
//         base_tokens: BaseTokenActivityMeasurement,
//         ledger_outputs: LedgerOutputMeasurement,
//         ledger_size: LedgerSizeMeasurement,
//         output_activity: OutputActivityMeasurement,
//         transaction_size: TransactionSizeMeasurement,
//         unclaimed_tokens: UnclaimedTokenMeasurement,
//         unlock_conditions: UnlockConditionMeasurement,
//         block_activity: BlockActivityMeasurement,
//         slot_size: SlotSizeMeasurement,
//     }

//     impl Analytics for TestAnalytics {
//         type Measurement = TestMeasurements;

//         fn handle_block(&mut self, block: &Block, metadata: &BlockMetadata, ctx: &dyn AnalyticsContext) {
//             self.active_addresses.handle_block(block, metadata, ctx);
//             self.address_balance.handle_block(block, metadata, ctx);
//             self.base_tokens.handle_block(block, metadata, ctx);
//             self.ledger_outputs.handle_block(block, metadata, ctx);
//             self.ledger_size.handle_block(block, metadata, ctx);
//             self.output_activity.handle_block(block, metadata, ctx);
//             self.transaction_size.handle_block(block, metadata, ctx);
//             self.unclaimed_tokens.handle_block(block, metadata, ctx);
//             self.unlock_conditions.handle_block(block, metadata, ctx);
//             self.block_activity.handle_block(block, metadata, ctx);
//             self.slot_size.handle_block(block, metadata, ctx);
//         }

//         fn handle_transaction(
//             &mut self,
//             consumed: &[LedgerSpent],
//             created: &[LedgerOutput],
//             ctx: &dyn AnalyticsContext,
//         ) { self.active_addresses.handle_transaction(consumed, created, ctx);
//           self.address_balance.handle_transaction(consumed, created, ctx);
//           self.base_tokens.handle_transaction(consumed, created, ctx);
//           self.ledger_outputs.handle_transaction(consumed, created, ctx);
//           self.ledger_size.handle_transaction(consumed, created, ctx);
//           self.output_activity.handle_transaction(consumed, created, ctx);
//           self.transaction_size.handle_transaction(consumed, created, ctx);
//           self.unclaimed_tokens.handle_transaction(consumed, created, ctx);
//           self.unlock_conditions.handle_transaction(consumed, created, ctx);
//           self.block_activity.handle_transaction(consumed, created, ctx); self.slot_size.handle_transaction(consumed,
//           created, ctx);
//         }

//         fn take_measurement(&mut self, ctx: &dyn AnalyticsContext) -> Self::Measurement {
//             TestMeasurements {
//                 active_addresses: self.active_addresses.take_measurement(ctx),
//                 address_balance: self.address_balance.take_measurement(ctx),
//                 base_tokens: self.base_tokens.take_measurement(ctx),
//                 ledger_outputs: self.ledger_outputs.take_measurement(ctx),
//                 ledger_size: self.ledger_size.take_measurement(ctx),
//                 output_activity: self.output_activity.take_measurement(ctx),
//                 transaction_size: self.transaction_size.take_measurement(ctx),
//                 unclaimed_tokens: self.unclaimed_tokens.take_measurement(ctx),
//                 unlock_conditions: self.unlock_conditions.take_measurement(ctx),
//                 block_activity: self.block_activity.take_measurement(ctx),
//                 slot_size: self.slot_size.take_measurement(ctx),
//             }
//         }
//     }

//     #[tokio::test]
//     async fn test_in_memory_analytics() {
//         let analytics_map = gather_in_memory_analytics().await.unwrap();
//         let expected: HashMap<SlotIndex, HashMap<String, usize>> =
//             ron::de::from_reader(File::open("tests/data/measurements.ron").unwrap()).unwrap();
//         for (slot_index, analytics) in analytics_map {
//             let expected = &expected[&slot_index];

//             macro_rules! assert_expected {
//                 ($path:expr) => {
//                     assert_eq!($path as usize, expected[stringify!($path)]);
//                 };
//             }
//             assert_expected!(analytics.active_addresses.count);

//             assert_expected!(analytics.address_balance.address_with_balance_count);

//             assert_expected!(analytics.base_tokens.booked_amount);
//             assert_expected!(analytics.base_tokens.transferred_amount);

//             assert_expected!(analytics.ledger_outputs.basic.count);
//             assert_expected!(analytics.ledger_outputs.basic.amount);
//             assert_expected!(analytics.ledger_outputs.account.count);
//             assert_expected!(analytics.ledger_outputs.account.amount);
//             assert_expected!(analytics.ledger_outputs.anchor.count);
//             assert_expected!(analytics.ledger_outputs.anchor.amount);
//             assert_expected!(analytics.ledger_outputs.nft.count);
//             assert_expected!(analytics.ledger_outputs.nft.amount);
//             assert_expected!(analytics.ledger_outputs.foundry.count);
//             assert_expected!(analytics.ledger_outputs.foundry.amount);
//             assert_expected!(analytics.ledger_outputs.delegation.count);
//             assert_expected!(analytics.ledger_outputs.delegation.amount);

//             assert_expected!(analytics.ledger_size.total_storage_cost);

//             assert_expected!(analytics.output_activity.nft.created_count);
//             assert_expected!(analytics.output_activity.nft.transferred_count);
//             assert_expected!(analytics.output_activity.nft.destroyed_count);
//             assert_expected!(analytics.output_activity.account.created_count);
//             assert_expected!(analytics.output_activity.account.destroyed_count);
//             assert_expected!(analytics.output_activity.anchor.created_count);
//             assert_expected!(analytics.output_activity.anchor.governor_changed_count);
//             assert_expected!(analytics.output_activity.anchor.state_changed_count);
//             assert_expected!(analytics.output_activity.anchor.destroyed_count);
//             assert_expected!(analytics.output_activity.foundry.created_count);
//             assert_expected!(analytics.output_activity.foundry.transferred_count);
//             assert_expected!(analytics.output_activity.foundry.destroyed_count);
//             assert_expected!(analytics.output_activity.delegation.created_count);
//             assert_expected!(analytics.output_activity.delegation.destroyed_count);

//             assert_expected!(analytics.transaction_size.input_buckets.single(1));
//             assert_expected!(analytics.transaction_size.input_buckets.single(2));
//             assert_expected!(analytics.transaction_size.input_buckets.single(3));
//             assert_expected!(analytics.transaction_size.input_buckets.single(4));
//             assert_expected!(analytics.transaction_size.input_buckets.single(5));
//             assert_expected!(analytics.transaction_size.input_buckets.single(6));
//             assert_expected!(analytics.transaction_size.input_buckets.single(7));
//             assert_expected!(analytics.transaction_size.input_buckets.small);
//             assert_expected!(analytics.transaction_size.input_buckets.medium);
//             assert_expected!(analytics.transaction_size.input_buckets.large);
//             assert_expected!(analytics.transaction_size.input_buckets.huge);
//             assert_expected!(analytics.transaction_size.output_buckets.single(1));
//             assert_expected!(analytics.transaction_size.output_buckets.single(2));
//             assert_expected!(analytics.transaction_size.output_buckets.single(3));
//             assert_expected!(analytics.transaction_size.output_buckets.single(4));
//             assert_expected!(analytics.transaction_size.output_buckets.single(5));
//             assert_expected!(analytics.transaction_size.output_buckets.single(6));
//             assert_expected!(analytics.transaction_size.output_buckets.single(7));
//             assert_expected!(analytics.transaction_size.output_buckets.small);
//             assert_expected!(analytics.transaction_size.output_buckets.medium);
//             assert_expected!(analytics.transaction_size.output_buckets.large);
//             assert_expected!(analytics.transaction_size.output_buckets.huge);

//             assert_expected!(analytics.unclaimed_tokens.unclaimed_count);
//             assert_expected!(analytics.unclaimed_tokens.unclaimed_amount);

//             assert_expected!(analytics.unlock_conditions.expiration.count);
//             assert_expected!(analytics.unlock_conditions.expiration.amount);
//             assert_expected!(analytics.unlock_conditions.timelock.count);
//             assert_expected!(analytics.unlock_conditions.timelock.amount);
//             assert_expected!(analytics.unlock_conditions.storage_deposit_return.count);
//             assert_expected!(analytics.unlock_conditions.storage_deposit_return.amount);
//             assert_expected!(analytics.unlock_conditions.storage_deposit_return_inner_amount);

//             assert_expected!(analytics.block_activity.no_payload_count);
//             assert_expected!(analytics.block_activity.tagged_data_count);
//             assert_expected!(analytics.block_activity.transaction_count);
//             assert_expected!(analytics.block_activity.candidacy_announcement_count);
//             assert_expected!(analytics.block_activity.pending_count);
//             assert_expected!(analytics.block_activity.confirmed_count);
//             assert_expected!(analytics.block_activity.finalized_count);
//             assert_expected!(analytics.block_activity.rejected_count);
//             assert_expected!(analytics.block_activity.failed_count);

//             assert_expected!(analytics.slot_size.total_tagged_data_payload_bytes);
//             assert_expected!(analytics.slot_size.total_transaction_payload_bytes);
//             assert_expected!(analytics.slot_size.total_candidacy_announcement_payload_bytes);
//             assert_expected!(analytics.slot_size.total_slot_bytes);
//         }
//     }

//     async fn gather_in_memory_analytics() -> eyre::Result<BTreeMap<SlotIndex, TestMeasurements>> {
//         let mut analytics = decode_file::<TestAnalytics>("tests/data/ms_17338_analytics_compressed")?;
//         let data = get_in_memory_data();
//         let mut stream = data.slot_stream(..).await?;
//         let mut res = BTreeMap::new();
//         let protocol_parameters = ProtocolParameters::default();
//         while let Some(slot) = stream.try_next().await? {
//             let ctx = BasicContext {
//                 slot_index: slot.index(),
//                 protocol_parameters: &protocol_parameters,
//             };

//             let mut blocks_stream = slot.accepted_block_stream().await?;

//             while let Some(block_data) = blocks_stream.try_next().await? {
//                 slot.handle_block(&mut analytics, &block_data, &ctx)?;
//             }

//             res.insert(ctx.slot_index(), analytics.take_measurement(&ctx));
//         }

//         Ok(res)
//     }

//     fn get_in_memory_data() -> Tangle<BTreeMap<SlotIndex, InMemoryData>> {
//         let file = File::open("tests/data/in_memory_data.json").unwrap();
//         let test_data: mongodb::bson::Bson = serde_json::from_reader(BufReader::new(file)).unwrap();
//         Tangle::from(
//             mongodb::bson::from_bson::<BTreeMap<String, InMemoryData>>(test_data)
//                 .unwrap()
//                 .into_iter()
//                 .map(|(k, v)| (k.parse().unwrap(), v))
//                 .collect::<BTreeMap<_, _>>(),
//         )
//     }

//     fn decode_file<T: DeserializeOwned>(file_name: &str) -> eyre::Result<T> {
//         let file = File::open(file_name)?;
//         let mut decoder = yazi::Decoder::boxed();
//         let mut bytes = Vec::new();
//         let mut stream = decoder.stream(&mut bytes);
//         std::io::copy(&mut BufReader::new(file), &mut stream)?;
//         stream.finish().map_err(|e| eyre::eyre!("{:?}", e))?;
//         Ok(bincode::deserialize(&bytes)?)
//     }

//     #[allow(unused)]
//     // This is here so that we can compress in the future if needed.
//     fn encode_file(value: &impl Serialize, file_name: &str) -> eyre::Result<()> {
//         let mut file = BufWriter::new(File::create(file_name)?);
//         let mut compressor = yazi::Encoder::boxed();
//         compressor.set_level(yazi::CompressionLevel::BestSize);
//         let mut stream = compressor.stream(&mut file);
//         bincode::serialize_into(&mut stream, value)?;
//         let n_bytes = stream.finish().map_err(|e| eyre::eyre!("{:?}", e))?;
//         println!("compressed {file_name} to {:.2}mb", n_bytes as f32 / 1000000.0);
//         Ok(())
//     }
// }
=======
#[cfg(test)]
mod test {
    use std::{
        collections::{BTreeMap, HashMap},
        fs::File,
        io::{BufReader, BufWriter},
    };

    use futures::TryStreamExt;
    use packable::PackableExt;
    use pretty_assertions::assert_eq;
    use serde::{de::DeserializeOwned, Deserialize, Serialize};

    use super::{
        ledger::{
            AddressActivityAnalytics, AddressActivityMeasurement, AddressBalanceMeasurement,
            BaseTokenActivityMeasurement, LedgerSizeMeasurement, OutputActivityMeasurement, TransactionSizeMeasurement,
        },
        tangle::{BlockActivityMeasurement, MilestoneSizeMeasurement},
        Analytics, AnalyticsContext,
    };
    use crate::{
        analytics::ledger::{
            AddressBalancesAnalytics, LedgerOutputMeasurement, LedgerSizeAnalytics, UnclaimedTokenMeasurement,
            UnlockConditionMeasurement,
        },
        model::{
            block::BlockId,
            ledger::{LedgerOutput, LedgerSpent},
            metadata::BlockMetadata,
            node::NodeConfiguration,
            payload::{milestone::MilestoneTimestamp, MilestoneId, MilestonePayload},
            protocol::ProtocolParameters,
            tangle::{MilestoneIndex, MilestoneIndexTimestamp},
        },
        tangle::{sources::memory::InMemoryData, BlockData, LedgerUpdateStore, MilestoneData, Tangle},
    };

    pub(crate) struct TestContext {
        pub(crate) at: MilestoneIndexTimestamp,
        pub(crate) params: ProtocolParameters,
    }

    impl AnalyticsContext for TestContext {
        fn protocol_params(&self) -> &ProtocolParameters {
            &self.params
        }

        fn at(&self) -> &MilestoneIndexTimestamp {
            &self.at
        }
    }

    #[derive(Serialize, Deserialize)]
    struct TestAnalytics {
        #[serde(skip)]
        active_addresses: AddressActivityAnalytics,
        address_balance: AddressBalancesAnalytics,
        #[serde(skip)]
        base_tokens: BaseTokenActivityMeasurement,
        ledger_outputs: LedgerOutputMeasurement,
        ledger_size: LedgerSizeAnalytics,
        #[serde(skip)]
        output_activity: OutputActivityMeasurement,
        #[serde(skip)]
        transaction_size: TransactionSizeMeasurement,
        unclaimed_tokens: UnclaimedTokenMeasurement,
        unlock_conditions: UnlockConditionMeasurement,
        #[serde(skip)]
        block_activity: BlockActivityMeasurement,
        #[serde(skip)]
        milestone_size: MilestoneSizeMeasurement,
    }

    impl TestAnalytics {
        #[allow(dead_code)]
        fn init<'a>(
            protocol_params: ProtocolParameters,
            unspent_outputs: impl IntoIterator<Item = &'a LedgerOutput> + Copy,
            milestone_timestamp: MilestoneTimestamp,
        ) -> Self {
            Self {
                active_addresses: Default::default(),
                address_balance: AddressBalancesAnalytics::init(unspent_outputs, milestone_timestamp),
                base_tokens: Default::default(),
                ledger_outputs: LedgerOutputMeasurement::init(unspent_outputs),
                ledger_size: LedgerSizeAnalytics::init(protocol_params, unspent_outputs),
                output_activity: Default::default(),
                transaction_size: Default::default(),
                unclaimed_tokens: UnclaimedTokenMeasurement::init(unspent_outputs),
                unlock_conditions: UnlockConditionMeasurement::init(unspent_outputs),
                block_activity: Default::default(),
                milestone_size: Default::default(),
            }
        }
    }

    #[derive(Debug)]
    struct TestMeasurements {
        active_addresses: AddressActivityMeasurement,
        address_balance: AddressBalanceMeasurement,
        base_tokens: BaseTokenActivityMeasurement,
        ledger_outputs: LedgerOutputMeasurement,
        ledger_size: LedgerSizeMeasurement,
        output_activity: OutputActivityMeasurement,
        transaction_size: TransactionSizeMeasurement,
        unclaimed_tokens: UnclaimedTokenMeasurement,
        unlock_conditions: UnlockConditionMeasurement,
        block_activity: BlockActivityMeasurement,
        milestone_size: MilestoneSizeMeasurement,
    }

    impl Analytics for TestAnalytics {
        type Measurement = TestMeasurements;

        fn handle_block(&mut self, block_data: &BlockData, ctx: &dyn AnalyticsContext) {
            self.active_addresses.handle_block(block_data, ctx);
            self.address_balance.handle_block(block_data, ctx);
            self.base_tokens.handle_block(block_data, ctx);
            self.ledger_outputs.handle_block(block_data, ctx);
            self.ledger_size.handle_block(block_data, ctx);
            self.output_activity.handle_block(block_data, ctx);
            self.transaction_size.handle_block(block_data, ctx);
            self.unclaimed_tokens.handle_block(block_data, ctx);
            self.unlock_conditions.handle_block(block_data, ctx);
            self.block_activity.handle_block(block_data, ctx);
            self.milestone_size.handle_block(block_data, ctx);
        }

        fn handle_transaction(
            &mut self,
            consumed: &[LedgerSpent],
            created: &[LedgerOutput],
            ctx: &dyn AnalyticsContext,
        ) {
            self.active_addresses.handle_transaction(consumed, created, ctx);
            self.address_balance.handle_transaction(consumed, created, ctx);
            self.base_tokens.handle_transaction(consumed, created, ctx);
            self.ledger_outputs.handle_transaction(consumed, created, ctx);
            self.ledger_size.handle_transaction(consumed, created, ctx);
            self.output_activity.handle_transaction(consumed, created, ctx);
            self.transaction_size.handle_transaction(consumed, created, ctx);
            self.unclaimed_tokens.handle_transaction(consumed, created, ctx);
            self.unlock_conditions.handle_transaction(consumed, created, ctx);
            self.block_activity.handle_transaction(consumed, created, ctx);
            self.milestone_size.handle_transaction(consumed, created, ctx);
        }

        fn take_measurement(&mut self, ctx: &dyn AnalyticsContext) -> Self::Measurement {
            TestMeasurements {
                active_addresses: self.active_addresses.take_measurement(ctx),
                address_balance: self.address_balance.take_measurement(ctx),
                base_tokens: self.base_tokens.take_measurement(ctx),
                ledger_outputs: self.ledger_outputs.take_measurement(ctx),
                ledger_size: self.ledger_size.take_measurement(ctx),
                output_activity: self.output_activity.take_measurement(ctx),
                transaction_size: self.transaction_size.take_measurement(ctx),
                unclaimed_tokens: self.unclaimed_tokens.take_measurement(ctx),
                unlock_conditions: self.unlock_conditions.take_measurement(ctx),
                block_activity: self.block_activity.take_measurement(ctx),
                milestone_size: self.milestone_size.take_measurement(ctx),
            }
        }
    }

    #[tokio::test]
    async fn test_in_memory_analytics() {
        let analytics_map = gather_in_memory_analytics().await.unwrap();
        let expected: HashMap<MilestoneIndex, HashMap<String, usize>> =
            ron::de::from_reader(File::open("tests/data/measurements.ron").unwrap()).unwrap();
        for (milestone, analytics) in analytics_map {
            let expected = &expected[&milestone];

            macro_rules! assert_expected {
                ($path:expr) => {
                    assert_eq!($path as usize, expected[stringify!($path)]);
                };
            }
            assert_expected!(analytics.active_addresses.count);

            assert_expected!(analytics.address_balance.address_with_balance_count);

            assert_expected!(analytics.base_tokens.booked_amount.0);
            assert_expected!(analytics.base_tokens.transferred_amount.0);

            assert_expected!(analytics.ledger_outputs.basic.count);
            assert_expected!(analytics.ledger_outputs.basic.amount.0);
            assert_expected!(analytics.ledger_outputs.alias.count);
            assert_expected!(analytics.ledger_outputs.alias.amount.0);
            assert_expected!(analytics.ledger_outputs.nft.count);
            assert_expected!(analytics.ledger_outputs.nft.amount.0);
            assert_expected!(analytics.ledger_outputs.foundry.count);
            assert_expected!(analytics.ledger_outputs.foundry.amount.0);

            assert_expected!(analytics.ledger_size.total_key_bytes);
            assert_expected!(analytics.ledger_size.total_data_bytes);
            assert_expected!(analytics.ledger_size.total_storage_deposit_amount.0);

            assert_expected!(analytics.output_activity.nft.created_count);
            assert_expected!(analytics.output_activity.nft.transferred_count);
            assert_expected!(analytics.output_activity.nft.destroyed_count);
            assert_expected!(analytics.output_activity.alias.created_count);
            assert_expected!(analytics.output_activity.alias.governor_changed_count);
            assert_expected!(analytics.output_activity.alias.state_changed_count);
            assert_expected!(analytics.output_activity.alias.destroyed_count);
            assert_expected!(analytics.output_activity.foundry.created_count);
            assert_expected!(analytics.output_activity.foundry.transferred_count);
            assert_expected!(analytics.output_activity.foundry.destroyed_count);

            assert_expected!(analytics.transaction_size.input_buckets.single(1));
            assert_expected!(analytics.transaction_size.input_buckets.single(2));
            assert_expected!(analytics.transaction_size.input_buckets.single(3));
            assert_expected!(analytics.transaction_size.input_buckets.single(4));
            assert_expected!(analytics.transaction_size.input_buckets.single(5));
            assert_expected!(analytics.transaction_size.input_buckets.single(6));
            assert_expected!(analytics.transaction_size.input_buckets.single(7));
            assert_expected!(analytics.transaction_size.input_buckets.small);
            assert_expected!(analytics.transaction_size.input_buckets.medium);
            assert_expected!(analytics.transaction_size.input_buckets.large);
            assert_expected!(analytics.transaction_size.input_buckets.huge);
            assert_expected!(analytics.transaction_size.output_buckets.single(1));
            assert_expected!(analytics.transaction_size.output_buckets.single(2));
            assert_expected!(analytics.transaction_size.output_buckets.single(3));
            assert_expected!(analytics.transaction_size.output_buckets.single(4));
            assert_expected!(analytics.transaction_size.output_buckets.single(5));
            assert_expected!(analytics.transaction_size.output_buckets.single(6));
            assert_expected!(analytics.transaction_size.output_buckets.single(7));
            assert_expected!(analytics.transaction_size.output_buckets.small);
            assert_expected!(analytics.transaction_size.output_buckets.medium);
            assert_expected!(analytics.transaction_size.output_buckets.large);
            assert_expected!(analytics.transaction_size.output_buckets.huge);

            assert_expected!(analytics.unclaimed_tokens.unclaimed_count);
            assert_expected!(analytics.unclaimed_tokens.unclaimed_amount.0);

            assert_expected!(analytics.unlock_conditions.expiration.count);
            assert_expected!(analytics.unlock_conditions.expiration.amount.0);
            assert_expected!(analytics.unlock_conditions.timelock.count);
            assert_expected!(analytics.unlock_conditions.timelock.amount.0);
            assert_expected!(analytics.unlock_conditions.storage_deposit_return.count);
            assert_expected!(analytics.unlock_conditions.storage_deposit_return.amount.0);
            assert_expected!(analytics.unlock_conditions.storage_deposit_return_inner_amount);

            assert_expected!(analytics.block_activity.milestone_count);
            assert_expected!(analytics.block_activity.no_payload_count);
            assert_expected!(analytics.block_activity.tagged_data_count);
            assert_expected!(analytics.block_activity.transaction_count);
            assert_expected!(analytics.block_activity.treasury_transaction_count);
            assert_expected!(analytics.block_activity.confirmed_count);
            assert_expected!(analytics.block_activity.conflicting_count);
            assert_expected!(analytics.block_activity.no_transaction_count);

            assert_expected!(analytics.milestone_size.total_milestone_payload_bytes);
            assert_expected!(analytics.milestone_size.total_tagged_data_payload_bytes);
            assert_expected!(analytics.milestone_size.total_transaction_payload_bytes);
            assert_expected!(analytics.milestone_size.total_treasury_transaction_payload_bytes);
            assert_expected!(analytics.milestone_size.total_milestone_bytes);
        }
    }

    async fn gather_in_memory_analytics() -> eyre::Result<BTreeMap<MilestoneIndex, TestMeasurements>> {
        let mut analytics = decode_file::<TestAnalytics>("tests/data/ms_17338_analytics_compressed")?;
        let data = get_in_memory_data();
        let mut stream = data.milestone_stream(..).await?;
        let mut res = BTreeMap::new();
        while let Some(milestone) = stream.try_next().await? {
            let mut cone_stream = milestone.cone_stream().await?;

            while let Some(block_data) = cone_stream.try_next().await? {
                milestone.handle_block(&mut analytics, &block_data)?;
            }

            res.insert(milestone.at().milestone_index, analytics.take_measurement(&milestone));
        }

        Ok(res)
    }

    fn get_in_memory_data() -> Tangle<BTreeMap<MilestoneIndex, InMemoryData>> {
        #[derive(Deserialize)]
        struct BsonMilestoneData {
            milestone_id: MilestoneId,
            at: MilestoneIndexTimestamp,
            payload: MilestonePayload,
            protocol_params: ProtocolParameters,
            node_config: NodeConfiguration,
        }

        impl From<BsonMilestoneData> for MilestoneData {
            fn from(value: BsonMilestoneData) -> Self {
                Self {
                    milestone_id: value.milestone_id,
                    at: value.at,
                    payload: value.payload,
                    protocol_params: value.protocol_params,
                    node_config: value.node_config,
                }
            }
        }

        #[derive(Deserialize)]
        struct BsonBlockData {
            block_id: BlockId,
            #[serde(with = "serde_bytes")]
            raw: Vec<u8>,
            metadata: BlockMetadata,
        }

        impl From<BsonBlockData> for BlockData {
            fn from(value: BsonBlockData) -> Self {
                Self {
                    block_id: value.block_id,
                    block: iota_sdk::types::block::Block::unpack_unverified(value.raw.clone())
                        .unwrap()
                        .into(),
                    raw: value.raw,
                    metadata: value.metadata,
                }
            }
        }

        #[derive(Deserialize)]
        struct InMemoryBsonData {
            milestone_data: BsonMilestoneData,
            cone: BTreeMap<String, BsonBlockData>,
            created: Vec<LedgerOutput>,
            consumed: Vec<LedgerSpent>,
        }

        impl From<InMemoryBsonData> for InMemoryData {
            fn from(value: InMemoryBsonData) -> Self {
                Self {
                    milestone: value.milestone_data.into(),
                    cone: value
                        .cone
                        .into_iter()
                        .map(|(idx, data)| (idx.parse().unwrap(), data.into()))
                        .collect(),
                    ledger_updates: LedgerUpdateStore::init(value.consumed, value.created),
                }
            }
        }

        let file = File::open("tests/data/in_memory_data.json").unwrap();
        let test_data: mongodb::bson::Bson = serde_json::from_reader(BufReader::new(file)).unwrap();
        Tangle::from(
            mongodb::bson::from_bson::<BTreeMap<String, InMemoryBsonData>>(test_data)
                .unwrap()
                .into_iter()
                .map(|(k, v)| (k.parse().unwrap(), v.into()))
                .collect::<BTreeMap<_, _>>(),
        )
    }

    fn decode_file<T: DeserializeOwned>(file_name: &str) -> eyre::Result<T> {
        let file = File::open(file_name)?;
        let mut decoder = yazi::Decoder::boxed();
        let mut bytes = Vec::new();
        let mut stream = decoder.stream(&mut bytes);
        std::io::copy(&mut BufReader::new(file), &mut stream)?;
        stream.finish().map_err(|e| eyre::eyre!("{:?}", e))?;
        Ok(bincode::deserialize(&bytes)?)
    }

    #[allow(unused)]
    // This is here so that we can compress in the future if needed.
    fn encode_file(value: &impl Serialize, file_name: &str) -> eyre::Result<()> {
        let mut file = BufWriter::new(File::create(file_name)?);
        let mut compressor = yazi::Encoder::boxed();
        compressor.set_level(yazi::CompressionLevel::BestSize);
        let mut stream = compressor.stream(&mut file);
        bincode::serialize_into(&mut stream, value)?;
        let n_bytes = stream.finish().map_err(|e| eyre::eyre!("{:?}", e))?;
        println!("compressed {file_name} to {:.2}mb", n_bytes as f32 / 1000000.0);
        Ok(())
    }
}
>>>>>>> 8668d4f6
<|MERGE_RESOLUTION|>--- conflicted
+++ resolved
@@ -30,14 +30,6 @@
     model::{
         block_metadata::{BlockMetadata, BlockState, BlockWithMetadata},
         ledger::{LedgerOutput, LedgerSpent},
-<<<<<<< HEAD
-=======
-        metadata::LedgerInclusionState,
-        payload::{milestone::MilestoneTimestamp, Payload, TransactionEssence},
-        protocol::ProtocolParameters,
-        tangle::{MilestoneIndex, MilestoneIndexTimestamp},
-        utxo::Input,
->>>>>>> 8668d4f6
     },
     tangle::{InputSource, Slot},
 };
@@ -168,25 +160,21 @@
     /// Init an analytic from a choice and ledger state.
     pub fn init<'a>(
         choice: &AnalyticsChoice,
+        slot: SlotIndex,
         protocol_params: &ProtocolParameters,
         unspent_outputs: impl IntoIterator<Item = &'a LedgerOutput>,
-        milestone_timestamp: MilestoneTimestamp,
     ) -> Self {
         Self(match choice {
-<<<<<<< HEAD
             // Need ledger state
-            AnalyticsChoice::AddressBalance => Box::new(AddressBalancesAnalytics::init(unspent_outputs)) as _,
+            AnalyticsChoice::AddressBalance => {
+                Box::new(AddressBalancesAnalytics::init(protocol_params, slot, unspent_outputs)) as _
+            }
             AnalyticsChoice::Features => Box::new(FeaturesMeasurement::init(unspent_outputs)) as _,
             AnalyticsChoice::LedgerOutputs => Box::new(LedgerOutputMeasurement::init(unspent_outputs)) as _,
             AnalyticsChoice::LedgerSize => Box::new(LedgerSizeAnalytics::init(protocol_params, unspent_outputs)) as _,
             AnalyticsChoice::UnlockConditions => Box::new(UnlockConditionMeasurement::init(unspent_outputs)) as _,
             // Can default
             AnalyticsChoice::ActiveAddresses => Box::<AddressActivityAnalytics>::default() as _,
-=======
-            AnalyticsChoice::AddressBalance => {
-                Box::new(AddressBalancesAnalytics::init(unspent_outputs, milestone_timestamp)) as _
-            }
->>>>>>> 8668d4f6
             AnalyticsChoice::BaseTokenActivity => Box::<BaseTokenActivityMeasurement>::default() as _,
             AnalyticsChoice::BlockActivity => Box::<BlockActivityMeasurement>::default() as _,
             AnalyticsChoice::BlockIssuerActivity => Box::<BlockIssuerAnalytics>::default() as _,
@@ -426,7 +414,6 @@
     inner: M,
 }
 
-<<<<<<< HEAD
 // #[cfg(test)]
 // mod test {
 //     use std::{
@@ -734,383 +721,4 @@
 //         println!("compressed {file_name} to {:.2}mb", n_bytes as f32 / 1000000.0);
 //         Ok(())
 //     }
-// }
-=======
-#[cfg(test)]
-mod test {
-    use std::{
-        collections::{BTreeMap, HashMap},
-        fs::File,
-        io::{BufReader, BufWriter},
-    };
-
-    use futures::TryStreamExt;
-    use packable::PackableExt;
-    use pretty_assertions::assert_eq;
-    use serde::{de::DeserializeOwned, Deserialize, Serialize};
-
-    use super::{
-        ledger::{
-            AddressActivityAnalytics, AddressActivityMeasurement, AddressBalanceMeasurement,
-            BaseTokenActivityMeasurement, LedgerSizeMeasurement, OutputActivityMeasurement, TransactionSizeMeasurement,
-        },
-        tangle::{BlockActivityMeasurement, MilestoneSizeMeasurement},
-        Analytics, AnalyticsContext,
-    };
-    use crate::{
-        analytics::ledger::{
-            AddressBalancesAnalytics, LedgerOutputMeasurement, LedgerSizeAnalytics, UnclaimedTokenMeasurement,
-            UnlockConditionMeasurement,
-        },
-        model::{
-            block::BlockId,
-            ledger::{LedgerOutput, LedgerSpent},
-            metadata::BlockMetadata,
-            node::NodeConfiguration,
-            payload::{milestone::MilestoneTimestamp, MilestoneId, MilestonePayload},
-            protocol::ProtocolParameters,
-            tangle::{MilestoneIndex, MilestoneIndexTimestamp},
-        },
-        tangle::{sources::memory::InMemoryData, BlockData, LedgerUpdateStore, MilestoneData, Tangle},
-    };
-
-    pub(crate) struct TestContext {
-        pub(crate) at: MilestoneIndexTimestamp,
-        pub(crate) params: ProtocolParameters,
-    }
-
-    impl AnalyticsContext for TestContext {
-        fn protocol_params(&self) -> &ProtocolParameters {
-            &self.params
-        }
-
-        fn at(&self) -> &MilestoneIndexTimestamp {
-            &self.at
-        }
-    }
-
-    #[derive(Serialize, Deserialize)]
-    struct TestAnalytics {
-        #[serde(skip)]
-        active_addresses: AddressActivityAnalytics,
-        address_balance: AddressBalancesAnalytics,
-        #[serde(skip)]
-        base_tokens: BaseTokenActivityMeasurement,
-        ledger_outputs: LedgerOutputMeasurement,
-        ledger_size: LedgerSizeAnalytics,
-        #[serde(skip)]
-        output_activity: OutputActivityMeasurement,
-        #[serde(skip)]
-        transaction_size: TransactionSizeMeasurement,
-        unclaimed_tokens: UnclaimedTokenMeasurement,
-        unlock_conditions: UnlockConditionMeasurement,
-        #[serde(skip)]
-        block_activity: BlockActivityMeasurement,
-        #[serde(skip)]
-        milestone_size: MilestoneSizeMeasurement,
-    }
-
-    impl TestAnalytics {
-        #[allow(dead_code)]
-        fn init<'a>(
-            protocol_params: ProtocolParameters,
-            unspent_outputs: impl IntoIterator<Item = &'a LedgerOutput> + Copy,
-            milestone_timestamp: MilestoneTimestamp,
-        ) -> Self {
-            Self {
-                active_addresses: Default::default(),
-                address_balance: AddressBalancesAnalytics::init(unspent_outputs, milestone_timestamp),
-                base_tokens: Default::default(),
-                ledger_outputs: LedgerOutputMeasurement::init(unspent_outputs),
-                ledger_size: LedgerSizeAnalytics::init(protocol_params, unspent_outputs),
-                output_activity: Default::default(),
-                transaction_size: Default::default(),
-                unclaimed_tokens: UnclaimedTokenMeasurement::init(unspent_outputs),
-                unlock_conditions: UnlockConditionMeasurement::init(unspent_outputs),
-                block_activity: Default::default(),
-                milestone_size: Default::default(),
-            }
-        }
-    }
-
-    #[derive(Debug)]
-    struct TestMeasurements {
-        active_addresses: AddressActivityMeasurement,
-        address_balance: AddressBalanceMeasurement,
-        base_tokens: BaseTokenActivityMeasurement,
-        ledger_outputs: LedgerOutputMeasurement,
-        ledger_size: LedgerSizeMeasurement,
-        output_activity: OutputActivityMeasurement,
-        transaction_size: TransactionSizeMeasurement,
-        unclaimed_tokens: UnclaimedTokenMeasurement,
-        unlock_conditions: UnlockConditionMeasurement,
-        block_activity: BlockActivityMeasurement,
-        milestone_size: MilestoneSizeMeasurement,
-    }
-
-    impl Analytics for TestAnalytics {
-        type Measurement = TestMeasurements;
-
-        fn handle_block(&mut self, block_data: &BlockData, ctx: &dyn AnalyticsContext) {
-            self.active_addresses.handle_block(block_data, ctx);
-            self.address_balance.handle_block(block_data, ctx);
-            self.base_tokens.handle_block(block_data, ctx);
-            self.ledger_outputs.handle_block(block_data, ctx);
-            self.ledger_size.handle_block(block_data, ctx);
-            self.output_activity.handle_block(block_data, ctx);
-            self.transaction_size.handle_block(block_data, ctx);
-            self.unclaimed_tokens.handle_block(block_data, ctx);
-            self.unlock_conditions.handle_block(block_data, ctx);
-            self.block_activity.handle_block(block_data, ctx);
-            self.milestone_size.handle_block(block_data, ctx);
-        }
-
-        fn handle_transaction(
-            &mut self,
-            consumed: &[LedgerSpent],
-            created: &[LedgerOutput],
-            ctx: &dyn AnalyticsContext,
-        ) {
-            self.active_addresses.handle_transaction(consumed, created, ctx);
-            self.address_balance.handle_transaction(consumed, created, ctx);
-            self.base_tokens.handle_transaction(consumed, created, ctx);
-            self.ledger_outputs.handle_transaction(consumed, created, ctx);
-            self.ledger_size.handle_transaction(consumed, created, ctx);
-            self.output_activity.handle_transaction(consumed, created, ctx);
-            self.transaction_size.handle_transaction(consumed, created, ctx);
-            self.unclaimed_tokens.handle_transaction(consumed, created, ctx);
-            self.unlock_conditions.handle_transaction(consumed, created, ctx);
-            self.block_activity.handle_transaction(consumed, created, ctx);
-            self.milestone_size.handle_transaction(consumed, created, ctx);
-        }
-
-        fn take_measurement(&mut self, ctx: &dyn AnalyticsContext) -> Self::Measurement {
-            TestMeasurements {
-                active_addresses: self.active_addresses.take_measurement(ctx),
-                address_balance: self.address_balance.take_measurement(ctx),
-                base_tokens: self.base_tokens.take_measurement(ctx),
-                ledger_outputs: self.ledger_outputs.take_measurement(ctx),
-                ledger_size: self.ledger_size.take_measurement(ctx),
-                output_activity: self.output_activity.take_measurement(ctx),
-                transaction_size: self.transaction_size.take_measurement(ctx),
-                unclaimed_tokens: self.unclaimed_tokens.take_measurement(ctx),
-                unlock_conditions: self.unlock_conditions.take_measurement(ctx),
-                block_activity: self.block_activity.take_measurement(ctx),
-                milestone_size: self.milestone_size.take_measurement(ctx),
-            }
-        }
-    }
-
-    #[tokio::test]
-    async fn test_in_memory_analytics() {
-        let analytics_map = gather_in_memory_analytics().await.unwrap();
-        let expected: HashMap<MilestoneIndex, HashMap<String, usize>> =
-            ron::de::from_reader(File::open("tests/data/measurements.ron").unwrap()).unwrap();
-        for (milestone, analytics) in analytics_map {
-            let expected = &expected[&milestone];
-
-            macro_rules! assert_expected {
-                ($path:expr) => {
-                    assert_eq!($path as usize, expected[stringify!($path)]);
-                };
-            }
-            assert_expected!(analytics.active_addresses.count);
-
-            assert_expected!(analytics.address_balance.address_with_balance_count);
-
-            assert_expected!(analytics.base_tokens.booked_amount.0);
-            assert_expected!(analytics.base_tokens.transferred_amount.0);
-
-            assert_expected!(analytics.ledger_outputs.basic.count);
-            assert_expected!(analytics.ledger_outputs.basic.amount.0);
-            assert_expected!(analytics.ledger_outputs.alias.count);
-            assert_expected!(analytics.ledger_outputs.alias.amount.0);
-            assert_expected!(analytics.ledger_outputs.nft.count);
-            assert_expected!(analytics.ledger_outputs.nft.amount.0);
-            assert_expected!(analytics.ledger_outputs.foundry.count);
-            assert_expected!(analytics.ledger_outputs.foundry.amount.0);
-
-            assert_expected!(analytics.ledger_size.total_key_bytes);
-            assert_expected!(analytics.ledger_size.total_data_bytes);
-            assert_expected!(analytics.ledger_size.total_storage_deposit_amount.0);
-
-            assert_expected!(analytics.output_activity.nft.created_count);
-            assert_expected!(analytics.output_activity.nft.transferred_count);
-            assert_expected!(analytics.output_activity.nft.destroyed_count);
-            assert_expected!(analytics.output_activity.alias.created_count);
-            assert_expected!(analytics.output_activity.alias.governor_changed_count);
-            assert_expected!(analytics.output_activity.alias.state_changed_count);
-            assert_expected!(analytics.output_activity.alias.destroyed_count);
-            assert_expected!(analytics.output_activity.foundry.created_count);
-            assert_expected!(analytics.output_activity.foundry.transferred_count);
-            assert_expected!(analytics.output_activity.foundry.destroyed_count);
-
-            assert_expected!(analytics.transaction_size.input_buckets.single(1));
-            assert_expected!(analytics.transaction_size.input_buckets.single(2));
-            assert_expected!(analytics.transaction_size.input_buckets.single(3));
-            assert_expected!(analytics.transaction_size.input_buckets.single(4));
-            assert_expected!(analytics.transaction_size.input_buckets.single(5));
-            assert_expected!(analytics.transaction_size.input_buckets.single(6));
-            assert_expected!(analytics.transaction_size.input_buckets.single(7));
-            assert_expected!(analytics.transaction_size.input_buckets.small);
-            assert_expected!(analytics.transaction_size.input_buckets.medium);
-            assert_expected!(analytics.transaction_size.input_buckets.large);
-            assert_expected!(analytics.transaction_size.input_buckets.huge);
-            assert_expected!(analytics.transaction_size.output_buckets.single(1));
-            assert_expected!(analytics.transaction_size.output_buckets.single(2));
-            assert_expected!(analytics.transaction_size.output_buckets.single(3));
-            assert_expected!(analytics.transaction_size.output_buckets.single(4));
-            assert_expected!(analytics.transaction_size.output_buckets.single(5));
-            assert_expected!(analytics.transaction_size.output_buckets.single(6));
-            assert_expected!(analytics.transaction_size.output_buckets.single(7));
-            assert_expected!(analytics.transaction_size.output_buckets.small);
-            assert_expected!(analytics.transaction_size.output_buckets.medium);
-            assert_expected!(analytics.transaction_size.output_buckets.large);
-            assert_expected!(analytics.transaction_size.output_buckets.huge);
-
-            assert_expected!(analytics.unclaimed_tokens.unclaimed_count);
-            assert_expected!(analytics.unclaimed_tokens.unclaimed_amount.0);
-
-            assert_expected!(analytics.unlock_conditions.expiration.count);
-            assert_expected!(analytics.unlock_conditions.expiration.amount.0);
-            assert_expected!(analytics.unlock_conditions.timelock.count);
-            assert_expected!(analytics.unlock_conditions.timelock.amount.0);
-            assert_expected!(analytics.unlock_conditions.storage_deposit_return.count);
-            assert_expected!(analytics.unlock_conditions.storage_deposit_return.amount.0);
-            assert_expected!(analytics.unlock_conditions.storage_deposit_return_inner_amount);
-
-            assert_expected!(analytics.block_activity.milestone_count);
-            assert_expected!(analytics.block_activity.no_payload_count);
-            assert_expected!(analytics.block_activity.tagged_data_count);
-            assert_expected!(analytics.block_activity.transaction_count);
-            assert_expected!(analytics.block_activity.treasury_transaction_count);
-            assert_expected!(analytics.block_activity.confirmed_count);
-            assert_expected!(analytics.block_activity.conflicting_count);
-            assert_expected!(analytics.block_activity.no_transaction_count);
-
-            assert_expected!(analytics.milestone_size.total_milestone_payload_bytes);
-            assert_expected!(analytics.milestone_size.total_tagged_data_payload_bytes);
-            assert_expected!(analytics.milestone_size.total_transaction_payload_bytes);
-            assert_expected!(analytics.milestone_size.total_treasury_transaction_payload_bytes);
-            assert_expected!(analytics.milestone_size.total_milestone_bytes);
-        }
-    }
-
-    async fn gather_in_memory_analytics() -> eyre::Result<BTreeMap<MilestoneIndex, TestMeasurements>> {
-        let mut analytics = decode_file::<TestAnalytics>("tests/data/ms_17338_analytics_compressed")?;
-        let data = get_in_memory_data();
-        let mut stream = data.milestone_stream(..).await?;
-        let mut res = BTreeMap::new();
-        while let Some(milestone) = stream.try_next().await? {
-            let mut cone_stream = milestone.cone_stream().await?;
-
-            while let Some(block_data) = cone_stream.try_next().await? {
-                milestone.handle_block(&mut analytics, &block_data)?;
-            }
-
-            res.insert(milestone.at().milestone_index, analytics.take_measurement(&milestone));
-        }
-
-        Ok(res)
-    }
-
-    fn get_in_memory_data() -> Tangle<BTreeMap<MilestoneIndex, InMemoryData>> {
-        #[derive(Deserialize)]
-        struct BsonMilestoneData {
-            milestone_id: MilestoneId,
-            at: MilestoneIndexTimestamp,
-            payload: MilestonePayload,
-            protocol_params: ProtocolParameters,
-            node_config: NodeConfiguration,
-        }
-
-        impl From<BsonMilestoneData> for MilestoneData {
-            fn from(value: BsonMilestoneData) -> Self {
-                Self {
-                    milestone_id: value.milestone_id,
-                    at: value.at,
-                    payload: value.payload,
-                    protocol_params: value.protocol_params,
-                    node_config: value.node_config,
-                }
-            }
-        }
-
-        #[derive(Deserialize)]
-        struct BsonBlockData {
-            block_id: BlockId,
-            #[serde(with = "serde_bytes")]
-            raw: Vec<u8>,
-            metadata: BlockMetadata,
-        }
-
-        impl From<BsonBlockData> for BlockData {
-            fn from(value: BsonBlockData) -> Self {
-                Self {
-                    block_id: value.block_id,
-                    block: iota_sdk::types::block::Block::unpack_unverified(value.raw.clone())
-                        .unwrap()
-                        .into(),
-                    raw: value.raw,
-                    metadata: value.metadata,
-                }
-            }
-        }
-
-        #[derive(Deserialize)]
-        struct InMemoryBsonData {
-            milestone_data: BsonMilestoneData,
-            cone: BTreeMap<String, BsonBlockData>,
-            created: Vec<LedgerOutput>,
-            consumed: Vec<LedgerSpent>,
-        }
-
-        impl From<InMemoryBsonData> for InMemoryData {
-            fn from(value: InMemoryBsonData) -> Self {
-                Self {
-                    milestone: value.milestone_data.into(),
-                    cone: value
-                        .cone
-                        .into_iter()
-                        .map(|(idx, data)| (idx.parse().unwrap(), data.into()))
-                        .collect(),
-                    ledger_updates: LedgerUpdateStore::init(value.consumed, value.created),
-                }
-            }
-        }
-
-        let file = File::open("tests/data/in_memory_data.json").unwrap();
-        let test_data: mongodb::bson::Bson = serde_json::from_reader(BufReader::new(file)).unwrap();
-        Tangle::from(
-            mongodb::bson::from_bson::<BTreeMap<String, InMemoryBsonData>>(test_data)
-                .unwrap()
-                .into_iter()
-                .map(|(k, v)| (k.parse().unwrap(), v.into()))
-                .collect::<BTreeMap<_, _>>(),
-        )
-    }
-
-    fn decode_file<T: DeserializeOwned>(file_name: &str) -> eyre::Result<T> {
-        let file = File::open(file_name)?;
-        let mut decoder = yazi::Decoder::boxed();
-        let mut bytes = Vec::new();
-        let mut stream = decoder.stream(&mut bytes);
-        std::io::copy(&mut BufReader::new(file), &mut stream)?;
-        stream.finish().map_err(|e| eyre::eyre!("{:?}", e))?;
-        Ok(bincode::deserialize(&bytes)?)
-    }
-
-    #[allow(unused)]
-    // This is here so that we can compress in the future if needed.
-    fn encode_file(value: &impl Serialize, file_name: &str) -> eyre::Result<()> {
-        let mut file = BufWriter::new(File::create(file_name)?);
-        let mut compressor = yazi::Encoder::boxed();
-        compressor.set_level(yazi::CompressionLevel::BestSize);
-        let mut stream = compressor.stream(&mut file);
-        bincode::serialize_into(&mut stream, value)?;
-        let n_bytes = stream.finish().map_err(|e| eyre::eyre!("{:?}", e))?;
-        println!("compressed {file_name} to {:.2}mb", n_bytes as f32 / 1000000.0);
-        Ok(())
-    }
-}
->>>>>>> 8668d4f6
+// }