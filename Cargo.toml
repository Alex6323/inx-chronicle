[package]
name = "chronicle"
<<<<<<< HEAD
version = "0.1.0-alpha.1"
=======
version = "0.1.0-alpha.5"
>>>>>>> f5606cbd
authors = ["IOTA Stiftung"]
edition = "2021"
description = "IOTA permanode implemented as an IOTA Node Extension (INX)."
readme = "README.md"
repository = "https://github.com/iotaledger/inx-chronicle"
license = "Apache-2.0"
keywords = ["iota", "storage", "permanode", "chronicle", "inx"]
homepage = "https://www.iota.org"
rust-version = "1.60"

[lib]
name = "chronicle"
path = "src/lib.rs"

[[bin]]
name = "inx-chronicle"
path = "bin/inx-chronicle/src/main.rs"

[dependencies]

# Required
async-recursion = { version = "1.0", default-features = false }
async-trait = { version = "0.1", default-features = false }
clap = { version = "3.1", default-features = false, features = [ "derive", "std" ] }
derive_more = { version = "0.99", default-features = false, features = [ "add", "add_assign", "deref", "deref_mut" ] }
dotenv = { version = "0.15", default-features = false }
dyn-clone = { version = "1.0", default-features = false }
env_logger = { version = "0.9", default-features = false, features = ["termcolor", "atty", "humantime"] }
futures = { version = "0.3", default-features = false }
humantime-serde = { version = "1.1", default-features = false }
log = { version = "0.4", default-features = false }
mongodb = { version = "2.2", default-features = false, features = ["tokio-runtime"] }
pin-project = { version = "1.0", default-features = false }
prefix-hex = { version = "0.4.0", default-features = false, features = [ "primitive-types" ] }
primitive-types = { version = "0.11", default-features = false }
serde = { version = "1.0", features = ["derive"], default-features = false }
serde_bytes = { version = "0.11", default-features = false }
serde_json = { version = "1.0", default-features = false, features = ["std"] }
thiserror = { version = "1.0", default-features = false }
time = { version = "0.3", default-features = false, features = ["std"] }
tokio = { version = "1.19", default-features = false, features = [ "macros", "rt-multi-thread", "signal" ] }
tokio-stream = { version = "0.1", default-features = false }
toml = { version = "0.5", default-features = false }
url = { version = "2.2", default-features = false }
uuid = { version = "1.1", default-features = false, features = ["v4"] }

# API
axum = { version = "0.5", default-features = false, features = ["http1", "json", "query", "original-uri", "headers"], optional = true }
ed25519 = { version = "=1.4.1", default-features = false, features = ["alloc", "pkcs8", "pem"], optional = true }
hex = { version = "0.4", default-features = false, optional = true }
hyper = { version = "0.14", default-features = false, features = ["server", "tcp", "stream"], optional = true }
<<<<<<< HEAD
jsonwebtoken = { version = "8.1", default-features = false, optional = true }
lazy_static = { version = "1.4.0", default-features = false, optional = true }
libp2p-core = { version = "0.32", default-features = false, optional = true }
regex = { version = "1.5", default-features = false, features = ["std"], optional = true }
rust-argon2 = { version = "1.0", default-features = false, optional = true }
=======
regex = { version = "1.5", default-features = false, features = ["std"], optional = true }
>>>>>>> f5606cbd
serde_urlencoded = { version = "0.7", default-features = false, optional = true }
tower = { version = "0.4", default-features = false, optional = true }
tower-http = { version = "0.3", default-features = false, features = ["cors", "catch-panic", "trace"], optional = true }

# INX
inx = { git = "https://github.com/iotaledger/inx", version = "0.4", default-features = false, features = ["types"], optional = true }

# Metrics
bee-metrics = { git = "https://github.com/iotaledger/bee", branch = "mainnet-develop-0.4", default-features = false, features = ["sync"], optional = true }

# Stardust types
bee-block-stardust = { package = "bee-block", git = "https://github.com/iotaledger/bee.git", branch = "shimmer-develop", default-features = false, features = ["std", "serde", "dto"], optional = true }
bee-rest-api-stardust = { package = "bee-rest-api", git = "https://github.com/iotaledger/bee.git", branch = "shimmer-develop", default-features = false, optional = true }

# Tokio Console
console-subscriber = { version = "0.1", default-features = false, optional = true }

[dev-dependencies]
bee-test = { package = "bee-test", git = "https://github.com/iotaledger/bee.git", branch = "shimmer-develop", default-features = false }
packable = { version = "0.4", default-features = false }

[features]
default = [
    "analytics",
    "api-explorer",
    "api-node",
    "inx",
    "stardust",
    "metrics",
]
analytics = []
api = [ 
    "dep:rust-argon2",
    "dep:axum",
    "dep:ed25519",
    "dep:hex",
    "derive_more/from",
    "dep:hyper",
<<<<<<< HEAD
    "dep:jsonwebtoken",
    "dep:lazy_static",
    "dep:libp2p-core",
=======
>>>>>>> f5606cbd
    "dep:regex",
    "dep:serde_urlencoded",
    "dep:tower",
    "dep:tower-http",
]
api-explorer = [
    "api",
]
api-node = [
    "api",
]
console = [
    "dep:console-subscriber",
    "tokio/tracing",
]
inx = [
    "dep:inx",
]
metrics = [
    "dep:bee-metrics",
]
stardust = [
    "dep:bee-block-stardust",
    "dep:bee-rest-api-stardust",
]

[profile.production]
inherits = "release"
codegen-units = 1
lto = true
strip = "symbols"<|MERGE_RESOLUTION|>--- conflicted
+++ resolved
@@ -1,10 +1,6 @@
 [package]
 name = "chronicle"
-<<<<<<< HEAD
-version = "0.1.0-alpha.1"
-=======
 version = "0.1.0-alpha.5"
->>>>>>> f5606cbd
 authors = ["IOTA Stiftung"]
 edition = "2021"
 description = "IOTA permanode implemented as an IOTA Node Extension (INX)."
@@ -53,18 +49,9 @@
 
 # API
 axum = { version = "0.5", default-features = false, features = ["http1", "json", "query", "original-uri", "headers"], optional = true }
-ed25519 = { version = "=1.4.1", default-features = false, features = ["alloc", "pkcs8", "pem"], optional = true }
-hex = { version = "0.4", default-features = false, optional = true }
 hyper = { version = "0.14", default-features = false, features = ["server", "tcp", "stream"], optional = true }
-<<<<<<< HEAD
-jsonwebtoken = { version = "8.1", default-features = false, optional = true }
-lazy_static = { version = "1.4.0", default-features = false, optional = true }
-libp2p-core = { version = "0.32", default-features = false, optional = true }
+lazy_static = { version = "1.4", default-features = false, optional = true }
 regex = { version = "1.5", default-features = false, features = ["std"], optional = true }
-rust-argon2 = { version = "1.0", default-features = false, optional = true }
-=======
-regex = { version = "1.5", default-features = false, features = ["std"], optional = true }
->>>>>>> f5606cbd
 serde_urlencoded = { version = "0.7", default-features = false, optional = true }
 tower = { version = "0.4", default-features = false, optional = true }
 tower-http = { version = "0.3", default-features = false, features = ["cors", "catch-panic", "trace"], optional = true }
@@ -97,18 +84,10 @@
 ]
 analytics = []
 api = [ 
-    "dep:rust-argon2",
     "dep:axum",
-    "dep:ed25519",
-    "dep:hex",
     "derive_more/from",
     "dep:hyper",
-<<<<<<< HEAD
-    "dep:jsonwebtoken",
     "dep:lazy_static",
-    "dep:libp2p-core",
-=======
->>>>>>> f5606cbd
     "dep:regex",
     "dep:serde_urlencoded",
     "dep:tower",
