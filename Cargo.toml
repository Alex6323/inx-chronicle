--- conflicted
+++ resolved
@@ -79,13 +79,11 @@
 opentelemetry-jaeger = { version = "0.17", default-features = false, features = [ "rt-tokio" ], optional = true }
 tracing-opentelemetry = { version = "0.18", default-features = false, features = [ "tracing-log" ], optional = true }
 
-<<<<<<< HEAD
+# Loki
+tracing-loki = { version = "0.2", default-features = false, features = [ "compat-0-2-1", "native-tls" ], optional = true }
+
 # PoI
 iota-crypto = { version = "0.15", default-features = false, features = [ "blake2b" ], optional = true }
-=======
-# Loki
-tracing-loki = { version = "0.2", default-features = false, features = [ "compat-0-2-1", "native-tls" ], optional = true }
->>>>>>> 5a3c9fe2
 
 # Stardust types
 iota-types = { version = "1.0.0-rc", default-features = false, features = [ "api", "block", "std" ], optional = true }
