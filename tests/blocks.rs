// Copyright 2022 IOTA Stiftung
// SPDX-License-Identifier: Apache-2.0

mod common;

#[cfg(feature = "rand")]
mod test_rand {
    use std::collections::HashSet;

    use chronicle::{
        db::{
<<<<<<< HEAD
            collections::{BlockCollection, OutputCollection, OutputDocument},
            MongoDbCollection,
=======
            collections::{BlockCollection, OutputCollection},
            MongoDbCollectionExt,
>>>>>>> 770e8e1b
        },
        types::{
            ledger::{
                BlockMetadata, ConflictReason, LedgerInclusionState, LedgerOutput, MilestoneIndexTimestamp,
                RentStructureBytes,
            },
            stardust::block::{output::OutputId, payload::TransactionEssence, Block, BlockId, Input, Payload},
        },
    };
    use futures::TryStreamExt;

    use super::common::{setup_collection, setup_database, teardown};

    #[tokio::test]
    async fn test_blocks() {
        let db = setup_database("test-blocks").await.unwrap();
        let block_collection = setup_collection::<BlockCollection>(&db).await.unwrap();

        let protocol_params = bee_block_stardust::protocol::protocol_parameters();

        let blocks = std::iter::repeat_with(|| (BlockId::rand(), Block::rand(&protocol_params)))
            .take(100)
            .enumerate()
            .map(|(i, (block_id, block))| {
                let parents = block.parents.clone();
                (
                    block_id,
                    block,
                    bee_block_stardust::rand::bytes::rand_bytes(100),
                    BlockMetadata {
                        parents,
                        is_solid: true,
                        should_promote: false,
                        should_reattach: false,
                        referenced_by_milestone_index: 1.into(),
                        milestone_index: 0.into(),
                        inclusion_state: LedgerInclusionState::Included,
                        conflict_reason: ConflictReason::None,
                        white_flag_index: i as u32,
                    },
                )
            })
            .collect::<Vec<_>>();

        block_collection
            .insert_blocks_with_metadata(blocks.clone())
            .await
            .unwrap();

        for (block_id, transaction_id, block, outputs) in blocks.iter().filter_map(|(block_id, block, _, _)| {
            block.payload.as_ref().and_then(|p| {
                if let Payload::Transaction(payload) = p {
                    let TransactionEssence::Regular { outputs, .. } = &payload.essence;
                    Some((block_id, payload.transaction_id, block, outputs))
                } else {
                    None
                }
            })
        }) {
            if !outputs.is_empty() {
                db.collection::<OutputCollection>()
                    .insert_unspent_outputs(outputs.iter().cloned().enumerate().map(|(i, output)| {
                        OutputDocument::from(LedgerOutput {
                            output_id: OutputId {
                                transaction_id,
                                index: i as u16,
                            },
                            block_id: *block_id,
                            booked: MilestoneIndexTimestamp {
                                milestone_index: 0.into(),
                                milestone_timestamp: 12345.into(),
                            },
                            rent_structure: RentStructureBytes {
                                num_key_bytes: 0,
                                num_data_bytes: 100,
                            },
                            output,
                        })
                    }))
                    .await
                    .unwrap();
            }

            assert_eq!(
                block_collection
                    .get_block_for_transaction(&transaction_id)
                    .await
                    .unwrap()
                    .as_ref(),
                Some(block),
            );
        }

        for (block_id, block, _, _) in &blocks {
            assert_eq!(
                block_collection.get_block(block_id).await.unwrap().as_ref(),
                Some(block)
            );
        }

        for (block_id, _, raw, _) in &blocks {
            assert_eq!(
                block_collection.get_block_raw(block_id).await.unwrap().as_ref(),
                Some(raw)
            );
        }

        for (block_id, _, _, metadata) in &blocks {
            assert_eq!(
                block_collection.get_block_metadata(block_id).await.unwrap().as_ref(),
                Some(metadata),
            );
        }
        teardown(db).await;
    }

    #[tokio::test]
    async fn test_block_children() {
        let db = setup_database("test-children").await.unwrap();
        let block_collection = setup_collection::<BlockCollection>(&db).await.unwrap();

        let parents = std::iter::repeat_with(BlockId::rand)
            .take(2)
            .collect::<Vec<_>>()
            .into_boxed_slice();
        let mut children = HashSet::new();

        let f = |(i, (block_id, block)): (usize, (BlockId, Block))| {
            let parents = block.parents.clone();
            (
                block_id,
                block,
                bee_block_stardust::rand::bytes::rand_bytes(100),
                BlockMetadata {
                    parents,
                    is_solid: true,
                    should_promote: false,
                    should_reattach: false,
                    referenced_by_milestone_index: 1.into(),
                    milestone_index: 0.into(),
                    inclusion_state: LedgerInclusionState::Included,
                    conflict_reason: ConflictReason::None,
                    white_flag_index: i as u32,
                },
            )
        };

        let blocks = std::iter::repeat_with(|| (BlockId::rand(), Block::rand_no_payload_with_parents(parents.clone())))
            .take(5)
            .inspect(|(block_id, _)| {
                children.insert(*block_id);
            })
            .enumerate()
            .map(f)
            .chain(
                std::iter::repeat_with(|| (BlockId::rand(), Block::rand_no_payload()))
                    .take(5)
                    .enumerate()
                    .map(f),
            )
            .collect::<Vec<_>>();

        block_collection
            .insert_blocks_with_metadata(blocks.clone())
            .await
            .unwrap();
        assert_eq!(block_collection.count().await.unwrap(), 10);

        let mut s = block_collection.get_block_children(&parents[0], 100, 0).await.unwrap();

        while let Some(child_id) = s.try_next().await.unwrap() {
            assert!(children.remove(&child_id))
        }
        assert!(children.is_empty());

        teardown(db).await;
    }

    #[tokio::test]
    async fn test_spending_transaction() {
        let db = setup_database("test-spending-transaction").await.unwrap();
        let block_collection = setup_collection::<BlockCollection>(&db).await.unwrap();
        let output_collection = setup_collection::<OutputCollection>(&db).await.unwrap();

        let ctx = bee_block_stardust::protocol::protocol_parameters();

        let (block_id, block, transaction_id, input_id, outputs) =
            std::iter::repeat_with(|| (BlockId::rand(), Block::rand(&ctx)))
                .filter_map(|(block_id, block)| {
                    block.payload.as_ref().and_then(|p| {
                        if let Payload::Transaction(payload) = p {
                            let TransactionEssence::Regular { inputs, outputs, .. } = &payload.essence;
                            for input in inputs.iter() {
                                if let Input::Utxo(input_id) = input {
                                    let input_id = *input_id;
                                    let outputs = outputs.to_vec();
                                    if !outputs.is_empty() {
                                        return Some((
                                            block_id,
                                            block.clone(),
                                            payload.transaction_id,
                                            input_id,
                                            outputs,
                                        ));
                                    }
                                }
                            }
                        }
                        None
                    })
                })
                .take(1)
                .collect::<Vec<_>>()
                .pop()
                .unwrap();

        let parents = block.parents.clone();
        let raw = bee_block_stardust::rand::bytes::rand_bytes(100);
        let metadata = BlockMetadata {
            parents,
            is_solid: true,
            should_promote: false,
            should_reattach: false,
            referenced_by_milestone_index: 2.into(),
            milestone_index: 1.into(),
            inclusion_state: LedgerInclusionState::Included,
            conflict_reason: ConflictReason::None,
            white_flag_index: 0u32,
        };

        block_collection
            .insert_blocks_with_metadata(vec![(block_id, block.clone(), raw, metadata)])
            .await
            .unwrap();
        output_collection
            .insert_unspent_outputs(outputs.into_iter().enumerate().map(|(i, output)| LedgerOutput {
                output_id: OutputId {
                    transaction_id,
                    index: i as u16,
                },
                block_id,
                booked: MilestoneIndexTimestamp {
                    milestone_index: 1.into(),
                    milestone_timestamp: 12345.into(),
                },
                rent_structure: RentStructureBytes {
                    num_key_bytes: 0,
                    num_data_bytes: 100,
                },
                output,
            }))
            .await
            .unwrap();

        let spending_block = block_collection
            .get_spending_transaction(&input_id)
            .await
            .unwrap()
            .unwrap();

        assert_eq!(spending_block, block);

        teardown(db).await;
    }

    #[tokio::test]
    async fn test_milestone_activity() {
        let db = setup_database("test-milestone-activity").await.unwrap();
        let block_collection = setup_collection::<BlockCollection>(&db).await.unwrap();

        let protocol_params = bee_block_stardust::protocol::protocol_parameters();

        let blocks = vec![
            Block::rand_treasury_transaction(&protocol_params),
            Block::rand_transaction(&protocol_params),
            Block::rand_milestone(&protocol_params),
            Block::rand_tagged_data(),
            Block::rand_no_payload(),
        ]
        .into_iter()
        .enumerate()
        .map(|(i, block)| {
            let parents = block.parents.clone();
            (
                BlockId::rand(),
                block,
                bee_block_stardust::rand::bytes::rand_bytes(100),
                BlockMetadata {
                    parents,
                    is_solid: true,
                    should_promote: false,
                    should_reattach: false,
                    referenced_by_milestone_index: 1.into(),
                    milestone_index: 0.into(),
                    inclusion_state: match i {
                        0 => LedgerInclusionState::Included,
                        1 => LedgerInclusionState::Conflicting,
                        _ => LedgerInclusionState::NoTransaction,
                    },
                    conflict_reason: match i {
                        0 => ConflictReason::None,
                        1 => ConflictReason::InputUtxoNotFound,
                        _ => ConflictReason::None,
                    },
                    white_flag_index: i as u32,
                },
            )
        })
        .collect::<Vec<_>>();

        block_collection
            .insert_blocks_with_metadata(blocks.clone())
            .await
            .unwrap();

<<<<<<< HEAD
        let activity = collection.get_milestone_activity_analytics(1.into()).await.unwrap();

        assert_eq!(activity.count, 5);
        assert_eq!(activity.transaction_count, 2);
        assert_eq!(activity.treasury_transaction_count, 0);
        assert_eq!(activity.milestone_count, 1);
        assert_eq!(activity.tagged_data_count, 1);
        assert_eq!(activity.no_payload_count, 1);
        assert_eq!(activity.confirmed_count, 1);
        assert_eq!(activity.conflicting_count, 1);
        assert_eq!(activity.no_transaction_count, 3);
=======
        let activity = block_collection.get_milestone_activity(1.into()).await.unwrap();

        assert_eq!(activity.num_blocks, 5);
        assert_eq!(activity.num_tx_payload, 1);
        assert_eq!(activity.num_treasury_tx_payload, 1);
        assert_eq!(activity.num_milestone_payload, 1);
        assert_eq!(activity.num_tagged_data_payload, 1);
        assert_eq!(activity.num_no_payload, 1);
        assert_eq!(activity.num_confirmed_tx, 1);
        assert_eq!(activity.num_conflicting_tx, 1);
        assert_eq!(activity.num_no_tx, 3);
>>>>>>> 770e8e1b

        teardown(db).await;
    }
}<|MERGE_RESOLUTION|>--- conflicted
+++ resolved
@@ -9,13 +9,8 @@
 
     use chronicle::{
         db::{
-<<<<<<< HEAD
             collections::{BlockCollection, OutputCollection, OutputDocument},
-            MongoDbCollection,
-=======
-            collections::{BlockCollection, OutputCollection},
             MongoDbCollectionExt,
->>>>>>> 770e8e1b
         },
         types::{
             ledger::{
@@ -251,21 +246,23 @@
             .await
             .unwrap();
         output_collection
-            .insert_unspent_outputs(outputs.into_iter().enumerate().map(|(i, output)| LedgerOutput {
-                output_id: OutputId {
-                    transaction_id,
-                    index: i as u16,
-                },
-                block_id,
-                booked: MilestoneIndexTimestamp {
-                    milestone_index: 1.into(),
-                    milestone_timestamp: 12345.into(),
-                },
-                rent_structure: RentStructureBytes {
-                    num_key_bytes: 0,
-                    num_data_bytes: 100,
-                },
-                output,
+            .insert_unspent_outputs(outputs.into_iter().enumerate().map(|(i, output)| {
+                OutputDocument::from(LedgerOutput {
+                    output_id: OutputId {
+                        transaction_id,
+                        index: i as u16,
+                    },
+                    block_id,
+                    booked: MilestoneIndexTimestamp {
+                        milestone_index: 1.into(),
+                        milestone_timestamp: 12345.into(),
+                    },
+                    rent_structure: RentStructureBytes {
+                        num_key_bytes: 0,
+                        num_data_bytes: 100,
+                    },
+                    output,
+                })
             }))
             .await
             .unwrap();
@@ -331,31 +328,20 @@
             .await
             .unwrap();
 
-<<<<<<< HEAD
-        let activity = collection.get_milestone_activity_analytics(1.into()).await.unwrap();
+        let activity = block_collection
+            .get_milestone_activity_analytics(1.into())
+            .await
+            .unwrap();
 
         assert_eq!(activity.count, 5);
-        assert_eq!(activity.transaction_count, 2);
-        assert_eq!(activity.treasury_transaction_count, 0);
+        assert_eq!(activity.transaction_count, 1);
+        assert_eq!(activity.treasury_transaction_count, 1);
         assert_eq!(activity.milestone_count, 1);
         assert_eq!(activity.tagged_data_count, 1);
         assert_eq!(activity.no_payload_count, 1);
         assert_eq!(activity.confirmed_count, 1);
         assert_eq!(activity.conflicting_count, 1);
         assert_eq!(activity.no_transaction_count, 3);
-=======
-        let activity = block_collection.get_milestone_activity(1.into()).await.unwrap();
-
-        assert_eq!(activity.num_blocks, 5);
-        assert_eq!(activity.num_tx_payload, 1);
-        assert_eq!(activity.num_treasury_tx_payload, 1);
-        assert_eq!(activity.num_milestone_payload, 1);
-        assert_eq!(activity.num_tagged_data_payload, 1);
-        assert_eq!(activity.num_no_payload, 1);
-        assert_eq!(activity.num_confirmed_tx, 1);
-        assert_eq!(activity.num_conflicting_tx, 1);
-        assert_eq!(activity.num_no_tx, 3);
->>>>>>> 770e8e1b
 
         teardown(db).await;
     }
